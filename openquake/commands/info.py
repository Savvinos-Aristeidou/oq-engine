--- conflicted
+++ resolved
@@ -24,12 +24,7 @@
 from openquake.baselib import sap
 from openquake.baselib.general import groupby
 from openquake.baselib.performance import Monitor
-<<<<<<< HEAD
-from openquake.commonlib import (
-    nrml, readinput, reportwriter, datastore, views)
-=======
-from openquake.commonlib import sap, nrml, readinput, datastore
->>>>>>> c13860ec
+from openquake.commonlib import nrml, readinput, datastore
 from openquake.commonlib.parallel import get_pickled_sizes
 from openquake.commonlib.export import export
 from openquake.calculators import base, reportwriter, views
