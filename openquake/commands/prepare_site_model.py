--- conflicted
+++ resolved
@@ -19,7 +19,7 @@
 import gzip
 import logging
 import numpy
-from openquake.baselib import performance, writers, hdf5, general
+from openquake.baselib import performance, writers, hdf5
 from openquake.hazardlib import site, valid
 from openquake.hazardlib.geo.utils import _GeographicObjects
 from openquake.risklib.asset import Exposure
@@ -129,17 +129,10 @@
                     grid.lons, grid.lats, req_site_params=req_site_params)
                 logging.info(
                     'Associating exposure grid with %d locations to %d '
-<<<<<<< HEAD
                     'exposure sites', len(haz_sitecol), len(exp.mesh))
                 haz_sitecol, assets_by, discarded = _GeographicObjects(
                     haz_sitecol).assoc2(
                         assets_by, grid_spacing * SQRT2, 'filter')
-=======
-                    'exposure sites', len(haz_sitecol), len(assets_by_site))
-                haz_sitecol, assets_by, discarded = _GeographicObjects(
-                    haz_sitecol).assoc2(
-                        mesh, assets_by_site, grid_spacing * SQRT2, 'filter')
->>>>>>> 49454812
                 if len(discarded):
                     logging.info('Discarded %d sites with assets '
                                  '[use oq plot_assets]', len(discarded))
