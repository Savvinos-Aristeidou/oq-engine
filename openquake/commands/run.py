# -*- coding: utf-8 -*-
# vim: tabstop=4 shiftwidth=4 softtabstop=4
#
# Copyright (C) 2014-2016 GEM Foundation
#
# OpenQuake is free software: you can redistribute it and/or modify it
# under the terms of the GNU Affero General Public License as published
# by the Free Software Foundation, either version 3 of the License, or
# (at your option) any later version.
#
# OpenQuake is distributed in the hope that it will be useful,
# but WITHOUT ANY WARRANTY; without even the implied warranty of
# MERCHANTABILITY or FITNESS FOR A PARTICULAR PURPOSE.  See the
# GNU Affero General Public License for more details.
#
# You should have received a copy of the GNU Affero General Public License
# along with OpenQuake. If not, see <http://www.gnu.org/licenses/>.

from __future__ import print_function
import collections
import logging
import cProfile
import pstats
import io

from openquake.baselib import performance, general
from openquake.risklib import valid
<<<<<<< HEAD
from openquake.baselib import sap
from openquake.commonlib import readinput, datastore, oqvalidation, views
=======
from openquake.commonlib import sap, readinput, datastore, oqvalidation
>>>>>>> 478fa377
from openquake.commonlib.concurrent_futures_process_mpatch import (
    concurrent_futures_process_monkeypatch)
from openquake.calculators import base, views
CT = oqvalidation.OqParam.concurrent_tasks.default

calc_path = None  # set only when the flag --slowest is given

PStatData = collections.namedtuple(
    'PStatData', 'ncalls tottime percall cumtime percall2 path')


def get_pstats(pstatfile, n):
    """
    Return profiling information as an RST table.

    :param pstatfile: path to a .pstat file
    :param n: the maximum number of stats to retrieve
    """
    stream = io.BytesIO()
    ps = pstats.Stats(pstatfile, stream=stream)
    ps.sort_stats('cumtime')
    ps.print_stats(n)
    lines = stream.getvalue().splitlines()
    for i, line in enumerate(lines):
        if line.startswith('   ncalls'):
            break
    data = []
    for line in lines[i + 2:]:
        columns = line.split()
        if len(columns) == 6:
            data.append(PStatData(*columns))
    rows = [(rec.ncalls, rec.cumtime, rec.path) for rec in data]
    # here is an example of the expected output table:
    # ====== ======= ========================================================
    # ncalls cumtime path
    # ====== ======= ========================================================
    # 1      33.502  commands/run.py:77(_run)
    # 1      33.483  calculators/base.py:110(run)
    # 1      25.166  calculators/classical.py:115(execute)
    # 1      25.104  commonlib/parallel.py:249(apply_reduce)
    # 1      25.099  calculators/classical.py:41(classical)
    # 1      25.099  hazardlib/calc/hazard_curve.py:164(hazard_curves_per_trt)
    return views.rst_table(rows, header='ncalls cumtime path'.split())


def run2(job_haz, job_risk, concurrent_tasks, pdb, exports, params, monitor):
    """
    Run both hazard and risk, one after the other
    """
    hcalc = base.calculators(readinput.get_oqparam(job_haz), monitor)
    with hcalc.monitor:
        hcalc.run(concurrent_tasks=concurrent_tasks, pdb=pdb,
                  exports=exports, **params)
        hc_id = hcalc.datastore.calc_id
        oq = readinput.get_oqparam(job_risk, hc_id=hc_id)
    rcalc = base.calculators(oq, monitor)
    with rcalc.monitor:
        rcalc.run(concurrent_tasks=concurrent_tasks, pdb=pdb, exports=exports,
                  hazard_calculation_id=hc_id, **params)
    return rcalc


def _run(job_ini, concurrent_tasks, pdb, loglevel, hc, exports, params):
    global calc_path
    logging.basicConfig(level=getattr(logging, loglevel.upper()))
    job_inis = job_ini.split(',')
    assert len(job_inis) in (1, 2), job_inis
    monitor = performance.Monitor(
        'total runtime', measuremem=True)
    if len(job_inis) == 1:  # run hazard or risk
        if hc:
            hc_id = hc[0]
            rlz_ids = hc[1:]
        else:
            hc_id = None
            rlz_ids = ()
        oqparam = readinput.get_oqparam(job_inis[0], hc_id=hc_id)
        if hc_id and hc_id < 0:  # interpret negative calculation ids
            calc_ids = datastore.get_calc_ids()
            try:
                hc_id = calc_ids[hc_id]
            except IndexError:
                raise SystemExit(
                    'There are %d old calculations, cannot '
                    'retrieve the %s' % (len(calc_ids), hc_id))
        calc = base.calculators(oqparam, monitor)
        with calc.monitor:
            calc.run(concurrent_tasks=concurrent_tasks, pdb=pdb,
                     exports=exports, hazard_calculation_id=hc_id,
                     rlz_ids=rlz_ids, **params)
    else:  # run hazard + risk
        calc = run2(
            job_inis[0], job_inis[1], concurrent_tasks, pdb,
            exports, params, monitor)

    logging.info('Total time spent: %s s', monitor.duration)
    logging.info('Memory allocated: %s', general.humansize(monitor.mem))
    monitor.flush()
    print('See the output with hdfview %s' % calc.datastore.hdf5path)
    calc_path = calc.datastore.calc_dir  # used for the .pstat filename
    return calc


@sap.Script
def run(job_ini, slowest, hc, param, concurrent_tasks=CT, exports='',
        loglevel='info', pdb=None):
    """
    Run a calculation.
    """
    concurrent_futures_process_monkeypatch()
    params = oqvalidation.OqParam.check(
        dict(p.split('=', 1) for p in param or ()))
    if slowest:
        prof = cProfile.Profile()
        stmt = ('_run(job_ini, concurrent_tasks, pdb, loglevel, hc, '
                'exports, params)')
        prof.runctx(stmt, globals(), locals())
        pstat = calc_path + '.pstat'
        prof.dump_stats(pstat)
        print('Saved profiling info in %s' % pstat)
        print(get_pstats(pstat, slowest))
    else:
        _run(job_ini, concurrent_tasks, pdb, loglevel, hc, exports, params)

run.arg('job_ini', 'calculation configuration file '
        '(or files, comma-separated)')
run.opt('slowest', 'profile and show the slowest operations', type=int)
run.opt('hc', 'previous calculation ID', type=valid.hazard_id)
run.opt('param', 'override parameter with the syntax NAME=VALUE ...',
        nargs='+')
run.opt('concurrent_tasks', 'hint for the number of tasks to spawn',
        type=int)
run.opt('exports', 'export formats as a comma-separated string',
        type=valid.export_formats)
run.opt('loglevel', 'logging level',
        choices='debug info warn error critical'.split())
run.flg('pdb', 'enable post mortem debugging', '-d')<|MERGE_RESOLUTION|>--- conflicted
+++ resolved
@@ -23,14 +23,9 @@
 import pstats
 import io
 
-from openquake.baselib import performance, general
+from openquake.baselib import performance, general, sap
 from openquake.risklib import valid
-<<<<<<< HEAD
-from openquake.baselib import sap
-from openquake.commonlib import readinput, datastore, oqvalidation, views
-=======
-from openquake.commonlib import sap, readinput, datastore, oqvalidation
->>>>>>> 478fa377
+from openquake.commonlib import readinput, datastore, oqvalidation
 from openquake.commonlib.concurrent_futures_process_mpatch import (
     concurrent_futures_process_monkeypatch)
 from openquake.calculators import base, views
