# -*- coding: utf-8 -*-

# Copyright (c) 2010-2012, GEM Foundation.
#
# OpenQuake is free software: you can redistribute it and/or modify it
# under the terms of the GNU Affero General Public License as published
# by the Free Software Foundation, either version 3 of the License, or
# (at your option) any later version.
#
# OpenQuake is distributed in the hope that it will be useful,
# but WITHOUT ANY WARRANTY; without even the implied warranty of
# MERCHANTABILITY or FITNESS FOR A PARTICULAR PURPOSE.  See the
# GNU General Public License for more details.
#
# You should have received a copy of the GNU Affero General Public License
# along with OpenQuake.  If not, see <http://www.gnu.org/licenses/>.

"""Common functionality for Risk calculators."""

import os
import math
import functools

from openquake import logs
from openquake.utils import config
from openquake.db import models
from openquake.calculators import base
from openquake.parser import risk
from openquake.export import (
    core as export_core, risk as risk_export)
from openquake.utils import tasks
from openquake.utils import stats
from openquake.calculators.risk import hazard_getters
from nrml.risk import parsers

# FIXME: why is a writer in a package called "input" ?
from openquake.input import exposure as exposure_writer


class BaseRiskCalculator(base.CalculatorNext):
    """
    Abstract base class for risk calculators. Contains a bunch of common
    functionality, including initialization procedures and the core
    distribution/execution logic.

    :attribute asset_nr:
      The number of assets the calculator will work on. Assets are
      extracted from the exposure input and filtered according with the
      RiskCalculation region_constraint

    :attribute output_container_ids:
      A dictionary holding the output containers object ids (e.g. LossCurve,
      LossMap)

    :attribute exposure_model_id:
      The exposure model used by the calculation

    :attribute assets_per_task:
      The number of assets processed by each celery task

    :attribute asset_offsets:
      A generator of asset offsets used by each celery task. Assets are
      ordered by their id. An asset offset is an int that identify the
      set of assets going from offset to offset + assets_per_task.
    """

    #: in subclasses, this would be a reference to the the celery task
    #  function used in the execute phase
    celery_task = lambda *args, **kwargs: None

    def __init__(self, job):
        super(BaseRiskCalculator, self).__init__(job)
        self.output_container_ids = None
        self.assets_nr = None
        self.exposure_model_id = None
        self.assets_per_task = None
        self.asset_offsets = None

    def pre_execute(self):
        """
        In this phase, the general workflow is

        1. Parse the exposure input and store the exposure data (if
        not already present)

        2. Filter the exposure in order to consider only the assets of
        interest

        3. Prepare and save the output containers.

        4. Initialize progress counters
        """
        with logs.tracing('store exposure'):
            self.exposure_model_id = self._store_exposure().id

            self.assets_nr = models.ExposureData.objects.contained_in_count(
                self.exposure_model_id,
                self.rc.region_constraint)

            if not self.assets_nr:
                raise RuntimeError(
                    ['Region of interest is not covered by the exposure input.'
                     ' This configuration is invalid. '
                     ' Change the region constraint input or use a proper '
                     ' exposure file'])
            self.assets_per_task = int(
                math.ceil(float(self.assets_nr) / int(
                    config.get('risk', 'task_number'))))

            self.asset_offsets = range(0, self.assets_nr, self.assets_per_task)

        with logs.tracing('store risk model'):
            self.store_risk_model()

        with logs.tracing('create output containers'):
            self.output_container_ids = self.create_outputs()

        self._initialize_progress()

    def execute(self):
        """
        Calculation work is parallelized over block of assets, which
        means that each task will compute risk for only a subset of
        the exposure considered.

        The asset block size value is got by the variable `block_size`
        in `[risk]` section of the OpenQuake config file.
        """

        tf_args = dict(
            job_id=self.job.id,
            hazard_getter="one_query_per_asset",
            assets_per_task=self.assets_per_task,
            region_constraint=self.rc.region_constraint,
            exposure_model_id=self.exposure_model_id,
            hazard_id=self.hazard_id)
        tf_args.update(self.output_container_ids)
        tf_args.update(self.calculation_parameters)

        tasks.distribute(
            self.celery_task,
            ("offset", self.asset_offsets),
            tf_args=tf_args)

    def export(self, *args, **kwargs):
        """
        If requested by the user, automatically export all result artifacts to
        the specified format. (NOTE: The only export format supported at the
        moment is NRML XML.

        :returns:
            A list of the export filenames, including the absolute path to each
            file.
        """

        exported_files = []
        with logs.tracing('exports'):

            if 'exports' in kwargs and 'xml' in kwargs['exports']:
                exported_files = sum([
                    risk_export.export(output.id,
                                       self.rc.export_dir)
                    for output in export_core.get_outputs(self.job.id)], [])

                for exp_file in exported_files:
                    logs.LOG.debug('exported %s' % exp_file)
        return exported_files

    def hazard_id(self):
        """
        :returns: The ID of the output container of the hazard used
        for this risk calculation. E.g. an `openquake.db.models.HazardCurve'

        :raises: `RuntimeError` if the hazard associated with the
        current risk calculation is not suitable to be used with this
        calculator
        """

        # Calculator must override this to select from the hazard
        # output the proper hazard output container
        raise NotImplementedError

    @property
    def rc(self):
        """
        A shorter and more convenient way of accessing the
        :class:`~openquake.db.models.RiskCalculation`.
        """
        return self.job.risk_calculation

    @property
    def calculation_parameters(self):
        """
        The specific calculation parameters passed as kwargs to the
        celery task function. Calculators should override this to
        provide custom arguments to its celery task
        """
        return dict()

    def _store_exposure(self):
        """Load exposure assets and write them to database."""
        [exposure_model_input] = models.inputs4rcalc(
            self.rc, input_type='exposure')

        # If this was an existing model, it was already parsed and should be in
        # the DB.
        if models.ExposureModel.objects.filter(
                input=exposure_model_input).exists():
            return exposure_model_input.exposuremodel

        with logs.tracing('storing exposure'):
<<<<<<< HEAD
            path = os.path.join(self.rc.base_path, exposure_model_input.path)
            exposure_stream = risk.ExposureModelFile(path)
=======
            path = os.path.join(rc.base_path, exposure_model_input.path)
            exposure_stream = parsers.ExposureModelParser(path)
>>>>>>> bdb1ecdc
            writer = exposure_writer.ExposureDBWriter(exposure_model_input)
            writer.serialize(exposure_stream)
        return writer.model

    def _initialize_progress(self):
        """Record the total/completed number of work items.

        This is needed for the purpose of providing an indication of progress
        to the end user."""
        stats.pk_set(self.job.id, "lvr", 0)
        stats.pk_set(self.job.id, "nrisk_total", self.assets_nr)
        stats.pk_set(self.job.id, "nrisk_done", 0)

    def store_risk_model(self):
        """Load and store vulnerability model. It could be overriden
        to load fragility models or multiple vulnerability models"""

        store_risk_model(self.rc, "vulnerability")

    def create_outputs(self):
        """
        Create outputs container objects (e.g. LossCurve, Output).

        Derived classes should override this to create containers for
        storing objects other than LossCurves.

        The default behavior is to create a loss curve output.

        :return a dictionary string -> ContainerObject ids
        """

        job = self.job

        return dict(
            loss_curve_id=models.LossCurve.objects.create(
                output=models.Output.objects.create_output(
                    job, "Loss Curve set", "loss_curve")).pk)


def with_assets(fn):
    """
    Decorator helper for a risk calculation celery task.

    It transforms an oqtask function accepting an offset as first
    argument and a block size over a list of assets into a function
    that accepts a list of assets contained in a region_constraint.

    The exposure_model, the region constraint and the assets_per_task
    are got by kwargs of the original function. Such arguments are
    removed from the function signature.

    It is also responsible to log the progress
    """
    @functools.wraps(fn)
    def wrapped_function(job_id, offset, **kwargs):
        """
        The wrapped celery task function that expects in input an
        offset over the collection of all the Asset considered
        by the risk calculation.
        """
        exposure_model_id = kwargs['exposure_model_id']
        region_constraint = kwargs['region_constraint']
        assets_per_task = kwargs['assets_per_task']

        del kwargs['exposure_model_id']
        del kwargs['region_constraint']
        del kwargs['assets_per_task']

        with logs.tracing("getting assets"):
            assets = models.ExposureData.objects.contained_in(
                exposure_model_id,
                region_constraint, offset, assets_per_task)

        fn(job_id, assets, **kwargs)
        logs.log_percent_complete(job_id, "risk")

    return wrapped_function


def hazard_getter(hazard_getter_name, hazard_id):
    """
    Initializes and returns an hazard getter
    """
    return hazard_getters.HAZARD_GETTERS[hazard_getter_name](hazard_id)


def fetch_vulnerability_model(job_id, retrofitted=False):
    """
    Utility method to use in a celery task to get a vulnerability
    model suitable to be used with Risklib.

    :param int job_id: The ID of the current job

    :param bool retrofitted: True if a retrofitted vulnerability model
    should be returned
    """

    if retrofitted:
        input_type = "vulnerability_retrofitted"
    else:
        input_type = "vulnerability"

    return models.OqJob.objects.get(pk=job_id).risk_calculation.model(
        input_type).to_risklib()


def write_loss_curve(loss_curve_id, asset_output):
    """
    Stores a :class:`openquake.db.models.LossCurveData` where the data are
    got by `asset_output` and the :class:`openquake.db.models.LossCurve`
    output container is identified by `loss_curve_id`.

    :param int loss_curve_id: the ID of the output container

    :param asset_output: an instance of
    :class:`risklib.models.output.ClassicalOutput` or of
    :class:`risklib.models.output.ProbabilisticEventBasedOutput`
    returned by risklib
    """
    models.LossCurveData.objects.create(
        loss_curve_id=loss_curve_id,
        asset_ref=asset_output.asset.asset_ref,
        location=asset_output.asset.site,
        poes=asset_output.loss_curve.y_values,
        losses=asset_output.loss_curve.x_values,
        loss_ratios=asset_output.loss_ratio_curve.x_values)


def write_loss_map(loss_map_ids, asset_output):
    """
    Create :class:`openquake.db.models.LossMapData` objects where the
    data are got by `asset_output` and the
    :class:`openquake.db.models.LossMap` output containers are got by
    `loss_map_ids`.

    :param dict loss_map_ids: A dictionary storing that links poe to
    :class:`openquake.db.models.LossMap` output container

    :param asset_output: an instance of
    :class:`risklib.models.output.ClassicalOutput` or of
    :class:`risklib.models.output.ProbabilisticEventBasedOutput`
    """

    for poe, loss in asset_output.conditional_losses.items():
        models.LossMapData.objects.create(
            loss_map_id=loss_map_ids[poe],
            asset_ref=asset_output.asset.asset_ref,
            value=loss,
            std_dev=None,
            location=asset_output.asset.site)


def write_bcr_distribution(bcr_distribution_id, asset_output):
    """
    Create a new :class:`openquake.db.models.BCRDistributionData` from
    `asset_output` and links it to the output container identified by
    `bcr_distribution_id`.

    :param int bcr_distribution_id: the ID of
    :class:`openquake.db.models.BCRDistribution` instance that holds
    the BCR map
    :param asset_output: an instance of
    :class:`risklib.models.output.BCROutput` that holds BCR data for a
    specific asset
    """
    models.BCRDistributionData.objects.create(
        bcr_distribution_id=bcr_distribution_id,
        asset_ref=asset_output.asset.asset_ref,
        average_annual_loss_original=asset_output.eal_original,
        average_annual_loss_retrofitted=asset_output.eal_retrofitted,
        bcr=asset_output.bcr,
        location=asset_output.asset.site)


def store_risk_model(rc, input_type):
    """
    Parse and store :class:`openquake.db.models.VulnerabilityModel` and
    :class:`openquake.db.models.VulnerabilityFunction`.

    :param str input_type: the input type of the
    :class:`openquake.db.models.Input` object which provides the risk models

    :param rc: the current :class:`openquake.db.models.RiskCalculation`
    instance
    """
    [vulnerability_input] = models.inputs4rcalc(
        rc.id, input_type=input_type)

    for record in risk.VulnerabilityModelFile(
            vulnerability_input.path):
        vulnerability_model, _ = (
            models.VulnerabilityModel.objects.get_or_create(
                owner=vulnerability_input.owner,
                input=vulnerability_input,
                imt=record['IMT'].lower(), imls=record['IML'],
                name=record['vulnerabilitySetID'],
                asset_category=record['assetCategory'],
                loss_category=record['lossCategory']))

        models.VulnerabilityFunction.objects.create(
            vulnerability_model=vulnerability_model,
            taxonomy=record['ID'],
            prob_distribution=record['probabilisticDistribution'],
            covs=record['coefficientsVariation'],
            loss_ratios=record['lossRatio'])<|MERGE_RESOLUTION|>--- conflicted
+++ resolved
@@ -209,13 +209,8 @@
             return exposure_model_input.exposuremodel
 
         with logs.tracing('storing exposure'):
-<<<<<<< HEAD
             path = os.path.join(self.rc.base_path, exposure_model_input.path)
-            exposure_stream = risk.ExposureModelFile(path)
-=======
-            path = os.path.join(rc.base_path, exposure_model_input.path)
             exposure_stream = parsers.ExposureModelParser(path)
->>>>>>> bdb1ecdc
             writer = exposure_writer.ExposureDBWriter(exposure_model_input)
             writer.serialize(exposure_stream)
         return writer.model
