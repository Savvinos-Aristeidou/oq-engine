# -*- coding: utf-8 -*-
# vim: tabstop=4 shiftwidth=4 softtabstop=4
#
# Copyright (C) 2014-2017 GEM Foundation
#
# OpenQuake is free software: you can redistribute it and/or modify it
# under the terms of the GNU Affero General Public License as published
# by the Free Software Foundation, either version 3 of the License, or
# (at your option) any later version.
#
# OpenQuake is distributed in the hope that it will be useful,
# but WITHOUT ANY WARRANTY; without even the implied warranty of
# MERCHANTABILITY or FITNESS FOR A PARTICULAR PURPOSE.  See the
# GNU Affero General Public License for more details.
#
# You should have received a copy of the GNU Affero General Public License
# along with OpenQuake. If not, see <http://www.gnu.org/licenses/>.
import collections
import logging
import numpy

from openquake.baselib import general, datastore
from openquake.risklib import riskinput
from openquake.commonlib import util
from openquake.calculators import base, event_based, event_based_risk as ebr

U16 = numpy.uint16
U32 = numpy.uint32
F32 = numpy.float32
U64 = numpy.uint64
F64 = numpy.float64  # higher precision to avoid task order dependency
stat_dt = numpy.dtype([('mean', F32), ('stddev', F32)])


@base.calculators.add('gmf_ebrisk')
class GmfEbRiskCalculator(base.RiskCalculator):
    """
    Run an event based risk calculation starting from precomputed GMFs
    """
    core_task = util.reader(ebr.event_based_risk)
    pre_calculator = None
    is_stochastic = True

    def pre_execute(self):
        logging.warn('%s is still experimental', self.__class__.__name__)
        base.RiskCalculator.pre_execute(self)
        oq = self.oqparam
        self.L = len(self.riskmodel.lti)
        self.T = len(self.assetcol.tags())
        self.A = len(self.assetcol)
        self.I = oq.insured_losses + 1
<<<<<<< HEAD
        if oq.hazard_calculation_id:  # read the GMFs from a previous calc
            assert 'gmfs' not in oq.inputs, 'no gmfs_file when using --hc!'
            self.datastore.parent = datastore.read(oq.hazard_calculation_id)
            oqp = self.datastore.parent['oqparam']
            if oqp.ses_per_logic_tree_path != 1:
                raise ValueError(
                    'The parent calculation was using ses_per_logic_tree_path'
                    '=%d != 1: you cannot use the gmf_ebrisk calculator' %
                    oqp.ses_per_logic_tree_path)
            eids = self.datastore['events']['eid']
            self.R = len(self.datastore['realizations'])
        else:  # read the GMFs from a file
            fname = oq.inputs['gmfs']
            sids = self.sitecol.complete.sids
            if fname.endswith('.xml'):  # old approach
                eids, self.R = base.get_gmfs(self)
            else:  # import csv
                eids, self.R, self.gmdata = base.import_gmfs(
                    self.datastore, fname, sids)
                event_based.save_gmdata(self, self.R)
=======
        eids, self.R = base.get_gmfs(self)  # shape (R, N, E, I)
>>>>>>> 9d21f2b9
        self.E = len(eids)
        eps = riskinput.epsilon_getter(
            len(self.assetcol), self.E, oq.asset_correlation,
            oq.master_seed, oq.ignore_covs or not self.riskmodel.covs)()
<<<<<<< HEAD

=======
>>>>>>> 9d21f2b9
        self.riskinputs = self.build_riskinputs('gmf', eps, eids)
        self.param['assetcol'] = None
        self.param['insured_losses'] = oq.insured_losses
        self.param['avg_losses'] = oq.avg_losses
        self.param['ses_ratio'] = oq.ses_ratio
        self.param['asset_loss_table'] = oq.asset_loss_table
        self.param['elt_dt'] = numpy.dtype(
            [('eid', U64), ('rlzi', U16), ('loss', (F32, (self.L * self.I,)))])
        self.taskno = 0
        self.start = 0
        avg_losses = self.oqparam.avg_losses
        if avg_losses:
            self.dset = self.datastore.create_dset(
                'avg_losses-rlzs', F32, (self.A, self.R, self.L * self.I))
        self.agglosses = general.AccumDict(
            accum=numpy.zeros(self.L * self.I, F32))
        self.vals = self.assetcol.values()
        self.num_losses = numpy.zeros((self.A, self.R), U32)
        if oq.asset_loss_table:
            # save all_loss_ratios
            self.alr_nbytes = 0
            self.indices = collections.defaultdict(list)  # sid -> pairs

    def post_execute(self, result):
        """
        Save the event loss table
        """
        alt = numpy.zeros(len(self.agglosses), self.param['elt_dt'])
        i = 0
        for (e, r), loss in self.agglosses.items():
            alt[i] = (e, r, loss)
            i += 1
        self.datastore['agg_loss_table'] = alt
        ebr.EbriskCalculator.__dict__['postproc'](self)

    def combine(self, dummy, res):
        """
        :param dummy: unused parameter
        :param res: a result dictionary
        """
        ebr.EbriskCalculator.__dict__['save_losses'](self, res, offset=0)
        return 1<|MERGE_RESOLUTION|>--- conflicted
+++ resolved
@@ -49,7 +49,6 @@
         self.T = len(self.assetcol.tags())
         self.A = len(self.assetcol)
         self.I = oq.insured_losses + 1
-<<<<<<< HEAD
         if oq.hazard_calculation_id:  # read the GMFs from a previous calc
             assert 'gmfs' not in oq.inputs, 'no gmfs_file when using --hc!'
             self.datastore.parent = datastore.read(oq.hazard_calculation_id)
@@ -70,17 +69,10 @@
                 eids, self.R, self.gmdata = base.import_gmfs(
                     self.datastore, fname, sids)
                 event_based.save_gmdata(self, self.R)
-=======
-        eids, self.R = base.get_gmfs(self)  # shape (R, N, E, I)
->>>>>>> 9d21f2b9
         self.E = len(eids)
         eps = riskinput.epsilon_getter(
             len(self.assetcol), self.E, oq.asset_correlation,
             oq.master_seed, oq.ignore_covs or not self.riskmodel.covs)()
-<<<<<<< HEAD
-
-=======
->>>>>>> 9d21f2b9
         self.riskinputs = self.build_riskinputs('gmf', eps, eids)
         self.param['assetcol'] = None
         self.param['insured_losses'] = oq.insured_losses
