# -*- coding: utf-8 -*-
# vim: tabstop=4 shiftwidth=4 softtabstop=4
#
# Copyright (C) 2015-2020 GEM Foundation
#
# OpenQuake is free software: you can redistribute it and/or modify it
# under the terms of the GNU Affero General Public License as published
# by the Free Software Foundation, either version 3 of the License, or
# (at your option) any later version.
#
# OpenQuake is distributed in the hope that it will be useful,
# but WITHOUT ANY WARRANTY; without even the implied warranty of
# MERCHANTABILITY or FITNESS FOR A PARTICULAR PURPOSE.  See the
# GNU Affero General Public License for more details.
#
# You should have received a copy of the GNU Affero General Public License
# along with OpenQuake. If not, see <http://www.gnu.org/licenses/>.

import os.path
import logging
import operator
import numpy

from openquake.baselib import hdf5, parallel
from openquake.baselib.general import AccumDict
from openquake.hazardlib.probability_map import ProbabilityMap
from openquake.hazardlib.stats import compute_pmap_stats
from openquake.hazardlib.calc.stochastic import sample_ruptures
from openquake.hazardlib.gsim.base import ContextMaker
from openquake.hazardlib.calc.filters import nofilter
from openquake.hazardlib import InvalidFile
from openquake.hazardlib.calc.stochastic import get_rup_array, rupture_dt
from openquake.hazardlib.source.rupture import EBRupture
from openquake.hazardlib.geo.mesh import surface_to_array
from openquake.commonlib import calc, util, logs, readinput, logictree
from openquake.risklib.riskinput import str2rsi
from openquake.calculators import base
from openquake.calculators.getters import (
    GmfGetter, gen_rupture_getters, sig_eps_dt, time_dt)
from openquake.calculators.classical import ClassicalCalculator
from openquake.engine import engine

U8 = numpy.uint8
U16 = numpy.uint16
U32 = numpy.uint32
F32 = numpy.float32
F64 = numpy.float64
TWO32 = numpy.float64(2 ** 32)
by_grp = operator.attrgetter('grp_id')


# ######################## GMF calculator ############################ #

def get_mean_curves(dstore, imt):
    """
    Extract the mean hazard curves from the datastore, as an array of shape
    (N, L1)
    """
    if 'hcurves-stats' in dstore:  # shape (N, S, M, L1)
        arr = dstore.sel('hcurves-stats', stat='mean', imt=imt)
    else:  # there is only 1 realization
        arr = dstore.sel('hcurves-rlzs', rlz_id=0, imt=imt)
    return arr[:, 0, 0, :]

# ########################################################################## #


def compute_gmfs(rupgetter, param, monitor):
    """
    Compute GMFs and optionally hazard curves
    """
    oq = param['oqparam']
    srcfilter = monitor.read_pik('srcfilter')
    getter = GmfGetter(rupgetter, srcfilter, oq, param['amplifier'],
                       param['sec_perils'])
    return getter.compute_gmfs_curves(param.get('rlz_by_event'), monitor)


def gmvs_to_mean_hcurves(dstore):
    """
    Convert GMFs into mean hazard curves. Works by keeping everything in
    memory and it is extremely fast.
    NB: parallelization would kill the performance.
    """
    oq = dstore['oqparam']
    N = len(dstore['sitecol'])
    M = len(oq.imtls)
    L1 = len(oq.imtls.array) // M
    gmf_df = dstore.read_df('gmf_data', 'sid')
    mean = numpy.zeros((N, 1, M, L1))
    for sid, df in gmf_df.groupby(gmf_df.index):
        gmvs = [df[col].to_numpy() for col in df.columns
                if col.startswith('gmv_')]
        mean[sid, 0] = calc.gmvs_to_poes(
            gmvs, oq.imtls, oq.ses_per_logic_tree_path)
    return mean


@base.calculators.add('event_based', 'scenario', 'ucerf_hazard')
class EventBasedCalculator(base.HazardCalculator):
    """
    Event based PSHA calculator generating the ground motion fields and
    the hazard curves from the ruptures, depending on the configuration
    parameters.
    """
    core_task = compute_gmfs
    is_stochastic = True
    accept_precalc = ['event_based', 'ebrisk', 'event_based_risk']

    def init(self):
        if hasattr(self, 'csm'):
            self.check_floating_spinning()
        if hasattr(self.oqparam, 'maximum_distance'):
            self.srcfilter = self.src_filter()
        else:
            self.srcfilter = nofilter
        if not self.datastore.parent:
            self.datastore.create_dset('ruptures', rupture_dt)
            self.datastore.create_dset('rupgeoms', hdf5.vfloat32)

    def acc0(self):
        """
        Initial accumulator, a dictionary (grp_id, gsim) -> curves
        """
        self.L = len(self.oqparam.imtls.array)
        zd = {r: ProbabilityMap(self.L) for r in range(self.R)}
        return zd

    def build_events_from_sources(self):
        """
        Prefilter the composite source model and store the source_info
        """
        gsims_by_trt = self.csm.full_lt.get_gsims_by_trt()
        logging.info('Building ruptures')
        maxweight = sum(sg.weight for sg in self.csm.src_groups) / (
            self.oqparam.concurrent_tasks or 1)
        eff_ruptures = AccumDict(accum=0)  # trt => potential ruptures
        calc_times = AccumDict(accum=numpy.zeros(3, F32))  # nr, ns, dt
        allargs = []
        if self.oqparam.is_ucerf():
            # manage the filtering in a special way
            for sg in self.csm.src_groups:
                for src in sg:
                    src.src_filter = self.srcfilter
            srcfilter = nofilter  # otherwise it would be ultra-slow
        else:
            srcfilter = self.srcfilter
        for sg in self.csm.src_groups:
            if not sg.sources:
                continue
            logging.info('Sending %s', sg)
            par = self.param.copy()
            par['gsims'] = gsims_by_trt[sg.trt]
            for src_group in sg.split(maxweight):
                allargs.append((src_group, srcfilter, par))
        smap = parallel.Starmap(
            sample_ruptures, allargs, h5=self.datastore.hdf5)
        mon = self.monitor('saving ruptures')
        self.nruptures = 0
        for dic in smap:
            rup_array = dic['rup_array']
            if len(rup_array) == 0:
                continue
            if dic['calc_times']:
                calc_times += dic['calc_times']
            if dic['eff_ruptures']:
                eff_ruptures += dic['eff_ruptures']
            with mon:
                n = len(rup_array)
                rup_array['id'] = numpy.arange(
                    self.nruptures, self.nruptures + n)
                self.nruptures += n
                hdf5.extend(self.datastore['ruptures'], rup_array)
                hdf5.extend(self.datastore['rupgeoms'], rup_array.geom)
        if len(self.datastore['ruptures']) == 0:
            if os.environ.get('OQ_SAMPLE_SOURCES'):
                raise SystemExit(0)  # success even with no ruptures
            raise RuntimeError('No ruptures were generated, perhaps the '
                               'investigation time is too short')

        # must be called before storing the events
        self.store_rlz_info(eff_ruptures)  # store full_lt
        with self.monitor('store source_info'):
            self.store_source_info(calc_times)
        imp = calc.RuptureImporter(self.datastore)
        with self.monitor('saving ruptures and events'):
            imp.import_rups(self.datastore.getitem('ruptures')[()])

    def agg_dicts(self, acc, result):
        """
        :param acc: accumulator dictionary
        :param result: an AccumDict with events, ruptures, gmfs and hcurves
        """
        sav_mon = self.monitor('saving gmfs')
        agg_mon = self.monitor('aggregating hcurves')
        M = len(self.oqparam.imtls)
        with sav_mon:
            data = result.pop('gmfdata')
            if len(data):
                times = result.pop('times')
                rupids = list(times['rup_id'])
                self.datastore['gmf_data/time_by_rup'][rupids] = times
                hdf5.extend(self.datastore['gmf_data/sid'], data['sid'])
                hdf5.extend(self.datastore['gmf_data/eid'], data['eid'])
                for m in range(M):
                    hdf5.extend(self.datastore[f'gmf_data/gmv_{m}'],
                                data['gmv'][:, m])
                secperils = data.dtype.names[3:]  # after sid, eid, gmv
                for m in range(M):
                    for peril in secperils:
                        hdf5.extend(self.datastore[f'gmf_data/{peril}_{m}'],
                                    data[peril][:, m])
                sig_eps = result.pop('sig_eps')
                hdf5.extend(self.datastore['gmf_data/sigma_epsilon'], sig_eps)
                self.offset += len(data)
        if self.offset >= TWO32:
            raise RuntimeError(
                'The gmf_data table has more than %d rows' % TWO32)
        imtls = self.oqparam.imtls
        with agg_mon:
            for key, poes in result.get('hcurves', {}).items():
                r, sid, imt = str2rsi(key)
                array = acc[r].setdefault(sid, 0).array[imtls(imt), 0]
                array[:] = 1. - (1. - array) * (1. - poes)
        self.datastore.flush()
        return acc

    def set_param(self, **kw):
        oq = self.oqparam
        # set the minimum_intensity
        if hasattr(self, 'crmodel') and not oq.minimum_intensity:
            # infer it from the risk models if not directly set in job.ini
            oq.minimum_intensity = self.crmodel.min_iml
        min_iml = oq.min_iml
        if oq.ground_motion_fields and min_iml.sum() == 0:
            logging.warning('The GMFs are not filtered: '
                            'you may want to set a minimum_intensity')
        else:
            logging.info('minimum_intensity=%s', oq.minimum_intensity)
        self.param.update(
            oqparam=oq,
            gmf=oq.ground_motion_fields,
            truncation_level=oq.truncation_level,
            imtls=oq.imtls, filter_distance=oq.filter_distance,
            ses_per_logic_tree_path=oq.ses_per_logic_tree_path, **kw)

    def _read_scenario_ruptures(self):
        oq = self.oqparam
        if oq.inputs['rupture_model'].endswith(('.xml', '.toml', '.txt')):
            self.gsims = readinput.get_gsims(oq)
            self.cmaker = ContextMaker(
                '*', self.gsims,
                {'maximum_distance': oq.maximum_distance,
                 'filter_distance': oq.filter_distance})
            n_occ = numpy.array([oq.number_of_ground_motion_fields])
            rup = readinput.get_rupture(oq)
            ebr = EBRupture(rup, 0, 0, n_occ)
            ebr.e0 = 0
            rup_array = get_rup_array([ebr], self.srcfilter).array
            mesh = surface_to_array(rup.surface).transpose(1, 2, 0).flatten()
            hdf5.extend(self.datastore['rupgeoms'],
                        numpy.array([mesh], object))
        elif oq.inputs['rupture_model'].endswith('.csv'):
            aw = readinput.get_ruptures(oq.inputs['rupture_model'])
            rup_array = aw.array
            hdf5.extend(self.datastore['rupgeoms'], aw.geom)

        if len(rup_array) == 0:
            raise RuntimeError(
                'There are no sites within the maximum_distance'
                ' of %s km from the rupture' % oq.maximum_distance(
                    rup.tectonic_region_type, rup.mag))

        gsim_lt = readinput.get_gsim_lt(self.oqparam)
        # check the number of branchsets
        branchsets = len(gsim_lt._ltnode)
        if len(rup_array) == 1 and branchsets > 1:
            raise InvalidFile(
                '%s for a scenario calculation must contain a single '
                'branchset, found %d!' % (oq.inputs['job_ini'], branchsets))

        fake = logictree.FullLogicTree.fake(gsim_lt)
        self.realizations = fake.get_realizations()
        self.datastore['full_lt'] = fake
        self.store_rlz_info({})  # store weights
        self.save_params()
        calc.RuptureImporter(self.datastore).import_rups(rup_array)

    def execute(self):
        oq = self.oqparam
        self.set_param()
        self.offset = 0
        if oq.hazard_calculation_id:  # from ruptures
            self.datastore.parent = util.read(oq.hazard_calculation_id)
        elif hasattr(self, 'csm'):  # from sources
            self.build_events_from_sources()
            if (oq.ground_motion_fields is False and
                    oq.hazard_curves_from_gmfs is False):
                return {}
        elif 'rupture_model' not in oq.inputs:
            logging.warning(
                'There is no rupture_model, the calculator will just '
                'import data without performing any calculation')
            return {}
        else:  # scenario
            self._read_scenario_ruptures()
            if (oq.ground_motion_fields is False and
                    oq.hazard_curves_from_gmfs is False):
                return {}
        if not oq.imtls:
            raise InvalidFile('There are no intensity measure types in %s' %
                              oq.inputs['job_ini'])
        N = len(self.sitecol.complete)
        if oq.ground_motion_fields:
            M = len(oq.imtls)
            nrups = len(self.datastore['ruptures'])
            base.create_gmf_data(self.datastore, M, self.param['sec_perils'])
            self.datastore.create_dset('gmf_data/sigma_epsilon',
                                       sig_eps_dt(oq.imtls))
            self.datastore.create_dset('gmf_data/events_by_sid', U32, (N,))
            self.datastore.create_dset('gmf_data/time_by_rup',
                                       time_dt, (nrups,), fillvalue=None)
        if oq.hazard_curves_from_gmfs:
            self.param['rlz_by_event'] = self.datastore['events']['rlz_id']

        # compute_gmfs in parallel
        nr = len(self.datastore['ruptures'])
        self.datastore.swmr_on()
        logging.info('Reading %d ruptures', nr)
        iterargs = ((rgetter, self.param)
                    for rgetter in gen_rupture_getters(
                            self.datastore, self.srcfilter,
                            oq.concurrent_tasks))
        smap = parallel.Starmap(
            self.core_task.__func__, iterargs, h5=self.datastore.hdf5,
            num_cores=oq.num_cores)
        smap.monitor.save_pik('srcfilter', self.srcfilter)
        acc = smap.reduce(self.agg_dicts, self.acc0())
<<<<<<< HEAD
        if 'gmf_data' not in self.datastore:
            return acc
        eids = self.datastore['gmf_data/eid']
        if oq.minimum_intensity:
            rel_events = numpy.unique(eids[:])
            self.datastore['relevant_events'] = rel_events
            logging.info('Stored %d relevant event IDs', len(rel_events))
        if oq.ground_motion_fields and len(eids) == 0:
=======

        if self.indices:
            dset = self.datastore['gmf_data/indices']
            num_evs = self.datastore['gmf_data/events_by_sid']
            logging.info('Saving gmf_data/indices')
            with self.monitor('saving gmf_data/indices', measuremem=True):
                self.datastore['gmf_data/imts'] = ' '.join(oq.imtls)
                for sid in self.sitecol.complete.sids:
                    start = numpy.array(self.indices[sid, 0])
                    stop = numpy.array(self.indices[sid, 1])
                    dset[sid, 0] = start
                    dset[sid, 1] = stop
                    num_evs[sid] = (stop - start).sum()
            avg_events_by_sid = num_evs[()].sum() / N
            logging.info('Found ~%d GMVs per site', avg_events_by_sid)
            if oq.minimum_intensity:
                rel_events = self.datastore.read_unique('gmf_data/data', 'eid')
                e = len(rel_events)
                if e < len(self.datastore['events']):
                    self.datastore['relevant_events'] = rel_events
                    logging.info('Stored %d relevant event IDs', e)
        elif oq.ground_motion_fields:
>>>>>>> ef8ff54e
            raise RuntimeError('No GMFs were generated, perhaps they were '
                               'all below the minimum_intensity threshold')
        return acc

    def post_execute(self, result):
        oq = self.oqparam
        if not oq.ground_motion_fields and not oq.hazard_curves_from_gmfs:
            return
        N = len(self.sitecol.complete)
        M = len(oq.imtls)  # 0 in scenario
        L = len(oq.imtls.array)
        L1 = L // (M or 1)
        if result and oq.hazard_curves_from_gmfs:
            rlzs = self.datastore['full_lt'].get_realizations()
            # compute and save statistics; this is done in process and can
            # be very slow if there are thousands of realizations
            weights = [rlz.weight for rlz in rlzs]
            # NB: in the future we may want to save to individual hazard
            # curves if oq.individual_curves is set; for the moment we
            # save the statistical curves only
            hstats = oq.hazard_stats()
            S = len(hstats)
            pmaps = list(result.values())
            R = len(weights)
            if len(pmaps) != R:
                # this should never happen, unless I break the
                # logic tree reduction mechanism during refactoring
                raise AssertionError('Expected %d pmaps, got %d' %
                                     (len(weights), len(pmaps)))
            if oq.individual_curves:
                logging.info('Saving individual hazard curves')
                self.datastore.create_dset('hcurves-rlzs', F32, (N, R, M, L1))
                self.datastore.set_shape_attrs(
                    'hcurves-rlzs', site_id=N, rlz_id=R,
                    imt=list(oq.imtls), lvl=numpy.arange(L1))
                if oq.poes:
                    P = len(oq.poes)
                    M = len(oq.imtls)
                    ds = self.datastore.create_dset(
                        'hmaps-rlzs', F32, (N, R, M, P))
                    self.datastore.set_shape_attrs(
                        'hmaps-rlzs', site_id=N, rlz_id=R,
                        imt=list(oq.imtls), poe=oq.poes)
                for r, pmap in enumerate(pmaps):
                    arr = numpy.zeros((N, M, L1), F32)
                    for sid in pmap:
                        arr[sid] = pmap[sid].array.reshape(M, L1)
                    self.datastore['hcurves-rlzs'][:, r] = arr
                    if oq.poes:
                        hmap = calc.make_hmap(pmap, oq.imtls, oq.poes)
                        for sid in hmap:
                            ds[sid, r] = hmap[sid].array

            if S:
                logging.info('Computing statistical hazard curves')
                self.datastore.create_dset('hcurves-stats', F32, (N, S, M, L1))
                self.datastore.set_shape_attrs(
                    'hcurves-stats', site_id=N, stat=list(hstats),
                    imt=list(oq.imtls), lvl=numpy.arange(L1))
                if oq.poes:
                    P = len(oq.poes)
                    M = len(oq.imtls)
                    ds = self.datastore.create_dset(
                        'hmaps-stats', F32, (N, S, M, P))
                    self.datastore.set_shape_attrs(
                        'hmaps-stats', site_id=N, stat=list(hstats),
                        imt=list(oq.imtls), poes=oq.poes)
                for s, stat in enumerate(hstats):
                    pmap = compute_pmap_stats(
                        pmaps, [hstats[stat]], weights, oq.imtls)
                    arr = numpy.zeros((N, M, L1), F32)
                    for sid in pmap:
                        arr[sid] = pmap[sid].array.reshape(M, L1)
                    self.datastore['hcurves-stats'][:, s] = arr
                    if oq.poes:
                        hmap = calc.make_hmap(pmap, oq.imtls, oq.poes)
                        for sid in hmap:
                            ds[sid, s] = hmap[sid].array
        elif (result and oq.maximum_intensity and oq.intensity_measure_types
              and oq.investigation_time):
            logging.info('Computing mean hcurves')
            with self.monitor('computing mean hcurves'):
                self.datastore['hcurves-stats'] = gmvs_to_mean_hcurves(
                    self.datastore)
                self.datastore.set_shape_attrs(
                    'hcurves-stats', site_id=N, stat=['mean'],
                    imt=list(oq.imtls), lvl=numpy.arange(L1))
        if self.datastore.parent:
            self.datastore.parent.open('r')
        if oq.compare_with_classical:  # compute classical curves
            export_dir = os.path.join(oq.export_dir, 'cl')
            if not os.path.exists(export_dir):
                os.makedirs(export_dir)
            oq.export_dir = export_dir
            job_id = logs.init('job')
            oq.calculation_mode = 'classical'
            self.cl = ClassicalCalculator(oq, job_id)
            # TODO: perhaps it is possible to avoid reprocessing the source
            # model, however usually this is quite fast and do not dominate
            # the computation
            self.cl.run()
            engine.expose_outputs(self.datastore)
            for imt in oq.imtls:
                cl_mean_curves = get_mean_curves(self.datastore, imt)
                eb_mean_curves = get_mean_curves(self.datastore, imt)
                self.rdiff, index = util.max_rel_diff_index(
                    cl_mean_curves, eb_mean_curves)
                logging.warning('Relative difference with the classical '
                                'mean curves: %d%% at site index %d, imt=%s',
                                self.rdiff * 100, index, imt)<|MERGE_RESOLUTION|>--- conflicted
+++ resolved
@@ -336,41 +336,19 @@
             num_cores=oq.num_cores)
         smap.monitor.save_pik('srcfilter', self.srcfilter)
         acc = smap.reduce(self.agg_dicts, self.acc0())
-<<<<<<< HEAD
         if 'gmf_data' not in self.datastore:
             return acc
-        eids = self.datastore['gmf_data/eid']
-        if oq.minimum_intensity:
-            rel_events = numpy.unique(eids[:])
-            self.datastore['relevant_events'] = rel_events
-            logging.info('Stored %d relevant event IDs', len(rel_events))
-        if oq.ground_motion_fields and len(eids) == 0:
-=======
-
-        if self.indices:
-            dset = self.datastore['gmf_data/indices']
-            num_evs = self.datastore['gmf_data/events_by_sid']
-            logging.info('Saving gmf_data/indices')
-            with self.monitor('saving gmf_data/indices', measuremem=True):
-                self.datastore['gmf_data/imts'] = ' '.join(oq.imtls)
-                for sid in self.sitecol.complete.sids:
-                    start = numpy.array(self.indices[sid, 0])
-                    stop = numpy.array(self.indices[sid, 1])
-                    dset[sid, 0] = start
-                    dset[sid, 1] = stop
-                    num_evs[sid] = (stop - start).sum()
-            avg_events_by_sid = num_evs[()].sum() / N
-            logging.info('Found ~%d GMVs per site', avg_events_by_sid)
-            if oq.minimum_intensity:
-                rel_events = self.datastore.read_unique('gmf_data/data', 'eid')
-                e = len(rel_events)
-                if e < len(self.datastore['events']):
-                    self.datastore['relevant_events'] = rel_events
-                    logging.info('Stored %d relevant event IDs', e)
-        elif oq.ground_motion_fields:
->>>>>>> ef8ff54e
-            raise RuntimeError('No GMFs were generated, perhaps they were '
-                               'all below the minimum_intensity threshold')
+        if oq.ground_motion_fields and oq.minimum_intensity:
+            eids = self.datastore['gmf_data/eid'][:]
+            rel_events = numpy.unique(eids)
+            e = len(rel_events)
+            if e == 0:
+                raise RuntimeError(
+                    'No GMFs were generated, perhaps they were '
+                    'all below the minimum_intensity threshold')
+            elif e < len(self.datastore['events']):
+                self.datastore['relevant_events'] = rel_events
+                logging.info('Stored %d relevant event IDs', e)
         return acc
 
     def post_execute(self, result):
