--- conflicted
+++ resolved
@@ -193,7 +193,7 @@
         'event_id', 'agg_id', 'rlz_id', 'loss_id', 'variance'}]
     dmgs = [col for col in columns if col.startswith('dmg_')]
     if dmgs:
-        aggnumber = dstore['assetcol'].get_agg_values(oq.aggregate_by)['number']
+        aggnumber = dstore['agg_values']['number']
     gb = rbe_df.groupby(['agg_id', 'rlz_id', 'loss_id'])
     for (agg_id, rlz_id, loss_id), df in gb:
         ne = num_events[rlz_id]
@@ -248,11 +248,10 @@
             self.reaggreate = aggby and oq.aggregate_by != aggby
             if self.reaggreate:
                 self.num_tags = dict(
-<<<<<<< HEAD
                     zip(aggby[0], self.assetcol.tagcol.agg_shape(aggby[0])))
-=======
-                    zip(aggby, self.assetcol.tagcol.agg_shape(aggby)))
->>>>>>> 36928449
+        else:
+            assetcol = ds['assetcol']
+            assetcol.tagcol.get_aggkey(oq.aggregate_by)
         self.L = len(oq.loss_types)
         if self.R > 1:
             self.num_events = numpy.bincount(
@@ -283,7 +282,7 @@
         rbe_df = self.datastore.read_df('risk_by_event')
         if self.reaggreate:
             idxs = numpy.concatenate([
-                reagg_idxs(self.num_tags, oq.aggregate_by[0]),
+                reagg_idxs(self.num_tags, oq.aggregate_by),
                 numpy.array([K], int)])
             rbe_df['agg_id'] = idxs[rbe_df['agg_id'].to_numpy()]
             rbe_df = rbe_df.groupby(
