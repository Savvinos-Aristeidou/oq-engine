# -*- coding: utf-8 -*-
# vim: tabstop=4 shiftwidth=4 softtabstop=4
#
# Copyright (C) 2015-2017 GEM Foundation
#
# OpenQuake is free software: you can redistribute it and/or modify it
# under the terms of the GNU Affero General Public License as published
# by the Free Software Foundation, either version 3 of the License, or
# (at your option) any later version.
#
# OpenQuake is distributed in the hope that it will be useful,
# but WITHOUT ANY WARRANTY; without even the implied warranty of
# MERCHANTABILITY or FITNESS FOR A PARTICULAR PURPOSE.  See the
# GNU Affero General Public License for more details.
#
# You should have received a copy of the GNU Affero General Public License
# along with OpenQuake. If not, see <http://www.gnu.org/licenses/>.
from __future__ import division
import logging
import operator
import collections
import numpy
import h5py

from openquake.baselib import hdf5
from openquake.baselib.python3compat import zip
from openquake.baselib.general import (
    AccumDict, block_splitter, group_array)
from openquake.hazardlib.stats import compute_stats, compute_stats2
from openquake.commonlib import config
from openquake.calculators import base, event_based
from openquake.baselib import parallel
from openquake.risklib import riskinput, scientific
from openquake.baselib.parallel import Starmap

U32 = numpy.uint32
F32 = numpy.float32
F64 = numpy.float64
U64 = numpy.uint64
getweight = operator.attrgetter('weight')


def build_el_dtypes(loss_types, insured_losses):
    """
    :param loss_types:
        list of loss type strings
    :param bool insured_losses:
        job.ini configuration parameter
    :returns:
        ela_dt and elt_dt i.e. the data types for event loss assets and
        event loss table respectively
    """
    I = insured_losses + 1
    L = len(loss_types)
    ela_list = [('eid', U64), ('aid', U32), ('loss', (F32, (L, I)))]
    elt_list = [('eid', U64), ('loss', (F32, (L, I)))]
    return numpy.dtype(ela_list), numpy.dtype(elt_list)


def build_agg_curve(cb_inputs, monitor):
    """
    Build the aggregate loss curve in parallel for each loss type
    and realization pair.

    :param cb_inputs:
        a list of triples `(cbs, rlzname, data)` where `cbs` are the curve
        builders, `rlzname` is a string of kind `rlz-%03d` and `data` is an
        array of kind `(eid, loss)`
    :param monitor:
        a Monitor instance
    :returns:
        a dictionary (r, l, i) -> (losses, poes, avg)
    """
    result = {}
    for cbs, rlzname, data in cb_inputs:
        if len(data) == 0:  # realization with no losses
            continue
        r = int(rlzname[4:])  # strip rlz-
        for cb in cbs:
            l = cb.index
            losses = data['loss'][:, l]  # shape (E, I)
            for i in range(cb.insured_losses + 1):
                result[l, r, i] = cb.calc_agg_curve(losses[:, i])
    return result


<<<<<<< HEAD
def build_rcurves(aids, ext5path, cb, monitor):
    """
    :param ext5path: path of the .hdf5 file containing the loss ratios
    :param assets: list of Asset instances
    :param cb: a MultiCurveBuilders instance
    :param monitor: Monitor instance
    :returns: a dictionary aid, r -> PoEs
    """
    result = {}  # aid, r -> poes
    with hdf5.File(ext5path, 'r') as f:
        dset = f['all_loss_ratios']
        for aid in aids:
            for r, ratios in enumerate(dset[aid]):
                result[aid, r] = cb.get_poes(ratios)
    return result
build_rcurves.shared_dir_on = config.SHARED_DIR_ON


=======
>>>>>>> 069e368b
def _aggregate(outputs, compositemodel, taxid, agg, ass, idx, result,
               param):
    # update the result dictionary and the agg array with each output
    L = len(compositemodel.lti)
    I = param['insured_losses'] + 1
    LI = L * I
    losses_by_taxon = result['losses_by_taxon']
    for outs in outputs:
        r = outs.r
        aggr = agg[r]  # array of zeros of shape (E, L, I)
        for l, out in enumerate(outs):
            if out is None:  # for GMFs below the minimum_intensity
                continue
            loss_ratios, eids = out
            loss_type = compositemodel.loss_types[l]
            indices = numpy.array([idx[eid] for eid in eids])
            for aid, asset in enumerate(outs.assets):
                ratios = loss_ratios[aid]
                aid = asset.ordinal
                losses = ratios * asset.value(loss_type)  # shape (E, I)

                # average losses
                if param['avg_losses']:
                    rat = ratios.sum(axis=0) * param['ses_ratio']
                    for i in range(I):
                        result['avglosses'][l + L * i, r][aid] += rat[i]

                # asset losses
                if param['loss_ratios']:
                    if aid == 3 and r == 0:
                        print(l, ratios)
                    ass[aid, r].append(ratios)

                # agglosses
                aggr[indices, l] += losses

                # losses by taxonomy
                t = taxid[asset.taxonomy]
                for i in range(I):
                    losses_by_taxon[t, r, l + L * i] += losses[:, i].sum()
    for a, r in ass:
        arr = numpy.concatenate(ass[a, r])  # shape (L * E, I)
        try:
            arr2 = arr.reshape(len(arr) / LI, LI)
        except:
            import pdb; pdb.set_trace()
        ass[a, r] = numpy.fromiter((ratio for ratio in arr2
                                    if ratio.sum() > 0), param['loss_dt'])


def event_based_risk(riskinput, riskmodel, param, monitor):
    """
    :param riskinput:
        a :class:`openquake.risklib.riskinput.RiskInput` object
    :param riskmodel:
        a :class:`openquake.risklib.riskinput.CompositeRiskModel` instance
    :param param:
        a dictionary of parameters
    :param monitor:
        :class:`openquake.baselib.performance.Monitor` instance
    :returns:
        a dictionary of numpy arrays of shape (L, R)
    """
    assetcol = param['assetcol']
    A = len(assetcol)
    I = param['insured_losses'] + 1
    eids = riskinput.eids
    E = len(eids)
    L = len(riskmodel.lti)
    taxid = {t: i for i, t in enumerate(sorted(assetcol.taxonomies))}
    T = len(taxid)
    R = sum(len(rlzs)
            for gsim, rlzs in riskinput.hazard_getter.rlzs_by_gsim.items())
    idx = dict(zip(eids, range(E)))
    agg = AccumDict(accum=numpy.zeros((E, L, I), F32))  # r -> array
    asslosses = AccumDict(accum=[])  # aid, r -> list of ratios
    result = dict(agglosses=AccumDict(), asslosses=asslosses,
                  losses_by_taxon=numpy.zeros((T, R, L * I), F32),
                  aids=None)
    if param['avg_losses']:
        result['avglosses'] = AccumDict(accum=numpy.zeros(A, F64))
    else:
        result['avglosses'] = {}
    outputs = riskmodel.gen_outputs(riskinput, monitor, assetcol)
    _aggregate(outputs, riskmodel, taxid, agg, asslosses, idx, result, param)
    for r in sorted(agg):
        records = [(eids[i], loss) for i, loss in enumerate(agg[r])
                   if loss.sum() > 0]
        if records:
            result['agglosses'][r] = numpy.array(records, param['elt_dt'])

    # store info about the GMFs
    result['gmdata'] = riskinput.gmdata
    return result


@base.calculators.add('event_based_risk')
class EbrPostCalculator(base.RiskCalculator):
    pre_calculator = 'ebrisk'

    def cb_inputs(self, table):
        loss_table = self.datastore[table]
        cb = self.riskmodel.curve_builder
        return [(cb, rlzstr, loss_table[rlzstr].value)
                for rlzstr in loss_table]

    def save_rcurves(self, acc, res):
        for aid in res:
            self.datastore['rcurves-rlzs'][aid] = res[aid]

    def execute(self):
        self.vals = self.assetcol.values()
<<<<<<< HEAD

        # build rcurves-rlzs
        if self.oqparam.loss_ratios:
            A = len(self.assetcol)
            I = self.oqparam.insured_losses + 1
            mon = self.monitor('build_rcurves')
            cb = self.riskmodel.curve_builder
            self.multi_lr_dt = cb.dt
            rcurves = self.datastore.create_dset(
                'rcurves-rlzs', self.multi_lr_dt, (A, R, I), fillvalue=None)
            hdf5path = self.datastore.ext5path
            parallel.Starmap.apply(
                build_rcurves, (numpy.arange(A), hdf5path, cb, mon)
            ).reduce(self.save_rcurves)

        # build rcurves-stats (sequentially)
        # this is a fundamental output, being used to compute loss_maps-stats
        if R > 1:
            weights = self.datastore['realizations']['weight']
            quantiles = self.oqparam.quantile_loss_curves
            if self.oqparam.loss_ratios:
                with self.monitor('computing rcurves-stats'):
                    self.datastore['rcurves-stats'] = compute_stats2(
                        rcurves.value, quantiles, weights)

=======
>>>>>>> 069e368b
        # build an aggregate loss curve per realization
        if 'agg_loss_table' in self.datastore:
            with self.monitor('building agg_curve'):
                self.build_agg_curve()

    def post_execute(self):
        pass

    def build_agg_curve(self):
        """
        Build a single loss curve per realization. It is NOT obtained
        by aggregating the loss curves; instead, it is obtained without
        generating the loss curves, directly from the the aggregate losses.
        """
        oq = self.oqparam
        cr = {cb.loss_type: cb.curve_resolution
              for cb in self.riskmodel.curve_builder}
        loss_curve_dt, _ = scientific.build_loss_dtypes(
            cr, oq.conditional_loss_poes)
        lts = self.riskmodel.loss_types
        cb_inputs = self.cb_inputs('agg_loss_table')
        I = oq.insured_losses + 1
        R = len(self.rlzs_assoc.realizations)
        result = parallel.Starmap.apply(
            build_agg_curve, (cb_inputs, self.monitor('')),
            concurrent_tasks=self.oqparam.concurrent_tasks).reduce()
        agg_curve = numpy.zeros((I, R), loss_curve_dt)
        for l, r, i in result:
            agg_curve[lts[l]][i, r] = result[l, r, i]
        self.datastore['agg_curve-rlzs'] = agg_curve

        if R > 1:  # save stats too
            weights = self.datastore['realizations']['weight']
            Q1 = len(oq.quantile_loss_curves) + 1
            agg_curve_stats = numpy.zeros((I, Q1), agg_curve.dtype)
            for l, loss_type in enumerate(agg_curve.dtype.names):
                acs = agg_curve_stats[loss_type]
                data = agg_curve[loss_type]
                for i in range(I):
                    losses, all_poes = scientific.normalize_curves_eb(
                        [(c['losses'], c['poes']) for c in data[i]])
                    acs['losses'][i] = losses
                    acs['poes'][i] = compute_stats(
                        all_poes, oq.quantile_loss_curves, weights)
                    acs['avg'][i] = compute_stats(
                        data['avg'][i], oq.quantile_loss_curves, weights)

            self.datastore['agg_curve-stats'] = agg_curve_stats


elt_dt = numpy.dtype([('eid', U64), ('loss', F32)])

save_ruptures = event_based.EventBasedRuptureCalculator.__dict__[
    'save_ruptures']


class EpsilonMatrix0(object):
    """
    Mock-up for a matrix of epsilons of size N x E,
    used when asset_correlation=0.

    :param num_assets: N assets
    :param seeds: E seeds, set before calling numpy.random.normal
    """
    def __init__(self, num_assets, seeds):
        self.num_assets = num_assets
        self.seeds = seeds
        self.eps = None

    def make_eps(self):
        """
        Builds a matrix of N x E epsilons
        """
        eps = numpy.zeros((self.num_assets, len(self.seeds)), F32)
        for i, seed in enumerate(self.seeds):
            numpy.random.seed(seed)
            eps[:, i] = numpy.random.normal(size=self.num_assets)
        return eps

    def __getitem__(self, item):
        if self.eps is None:
            self.eps = self.make_eps()
        return self.eps[item]


class EpsilonMatrix1(object):
    """
    Mock-up for a matrix of epsilons of size N x E,
    used when asset_correlation=1.

    :param num_events: number of events
    :param seed: seed used to generate E epsilons
    """
    def __init__(self, num_events, seed):
        self.num_events = num_events
        self.seed = seed
        numpy.random.seed(seed)
        self.eps = numpy.random.normal(size=num_events)

    def __getitem__(self, item):
        # item[0] is the asset index, item[1] the event index
        # the epsilons are equal for all assets since asset_correlation=1
        return self.eps[item[1]]


@base.calculators.add('ebrisk')
class EbriskCalculator(base.RiskCalculator):
    """
    Event based PSHA calculator generating the total losses by taxonomy
    """
    pre_calculator = 'event_based_rupture'
    is_stochastic = True

    # TODO: if the number of source models is larger than concurrent_tasks
    # a different strategy should be used; the one used here is good when
    # there are few source models, so that we cannot parallelize on those
    def start_tasks(self, sm_id, ruptures_by_grp, sitecol,
                    assetcol, riskmodel, imts, trunc_level, correl_model,
                    min_iml, monitor):
        """
        :param sm_id: source model ordinal
        :param ruptures_by_grp: dictionary of ruptures by src_group_id
        :param sitecol: a SiteCollection instance
        :param assetcol: an AssetCollection instance
        :param riskmodel: a RiskModel instance
        :param imts: a list of Intensity Measure Types
        :param trunc_level: truncation level
        :param correl_model: correlation model
        :param min_iml: vector of minimum intensities, one per IMT
        :param monitor: a Monitor instance
        :returns: an IterResult instance
        """
        csm_info = self.csm_info.get_info(sm_id)
        grp_ids = sorted(csm_info.get_sm_by_grp())
        rlzs_assoc = csm_info.get_rlzs_assoc(
            count_ruptures=lambda grp: len(ruptures_by_grp.get(grp.id, [])))
        num_events = sum(ebr.multiplicity for grp in ruptures_by_grp
                         for ebr in ruptures_by_grp[grp])
        seeds = self.oqparam.random_seed + numpy.arange(num_events)

        allargs = []
        # prepare the risk inputs
        ruptures_per_block = self.oqparam.ruptures_per_block
        start = 0
        ignore_covs = self.oqparam.ignore_covs
        for grp_id in grp_ids:
            rlzs_by_gsim = rlzs_assoc.get_rlzs_by_gsim(grp_id)
            samples = rlzs_assoc.samples[grp_id]
            for rupts in block_splitter(
                    ruptures_by_grp.get(grp_id, []), ruptures_per_block):
                if ignore_covs or not self.riskmodel.covs:
                    eps = None
                elif self.oqparam.asset_correlation:
                    eps = EpsilonMatrix1(num_events, self.oqparam.master_seed)
                else:
                    n_events = sum(ebr.multiplicity for ebr in rupts)
                    eps = EpsilonMatrix0(
                        len(self.assetcol), seeds[start: start + n_events])
                    start += n_events
                getter = riskinput.GmfGetter(
                    grp_id, rlzs_by_gsim, rupts, sitecol, imts, min_iml,
                    trunc_level, correl_model, samples)
                ri = riskinput.RiskInputFromRuptures(getter, eps)
                allargs.append((ri, riskmodel, assetcol, monitor))

        self.vals = self.assetcol.values()
        taskname = '%s#%d' % (event_based_risk.__name__, sm_id + 1)
        ires = Starmap(event_based_risk, allargs, name=taskname).submit_all()
        ires.num_ruptures = {
            sg_id: len(rupts) for sg_id, rupts in ruptures_by_grp.items()}
        ires.num_events = num_events
        ires.num_rlzs = len(rlzs_assoc.realizations)
        ires.sm_id = sm_id
        return ires

    def gen_args(self, ruptures_by_grp):
        """
        Yield the arguments required by build_ruptures, i.e. the
        source models, the asset collection, the riskmodel and others.
        """
        oq = self.oqparam
        correl_model = oq.get_correl_model()
        min_iml = self.get_min_iml(oq)
        imts = list(oq.imtls)
        ela_dt, elt_dt = build_el_dtypes(
            self.riskmodel.loss_types, oq.insured_losses)
        csm_info = self.datastore['csm_info']
        for sm in csm_info.source_models:
            param = dict(
                assetcol=self.assetcol,
                ses_ratio=oq.ses_ratio,
                loss_dt=oq.loss_dt(), elt_dt=elt_dt,
                loss_ratios=oq.loss_ratios,
                avg_losses=oq.avg_losses,
                insured_losses=oq.insured_losses,
                ses_per_logic_tree_path=oq.ses_per_logic_tree_path,
                maximum_distance=oq.maximum_distance,
                samples=sm.samples,
                seed=self.oqparam.random_seed)
            yield (sm.ordinal, ruptures_by_grp, self.sitecol.complete,
                   param, self.riskmodel, imts, oq.truncation_level,
                   correl_model, min_iml, self.monitor)

    def execute(self):
        """
        Run the calculator and aggregate the results
        """
        if self.oqparam.number_of_logic_tree_samples:
            logging.warn('The event based risk calculator with sampling is '
                         'EXPERIMENTAL, UNTESTED and SLOW')
        if self.oqparam.ground_motion_fields:
            logging.warn('To store the ground motion fields change '
                         'calculation_mode = event_based')
        if self.oqparam.hazard_curves_from_gmfs:
            logging.warn('To compute the hazard curves change '
                         'calculation_mode = event_based')
        ruptures_by_grp = (
            self.precalc.result if self.precalc
            else event_based.get_ruptures_by_grp(self.datastore.parent))
        # the ordering of the ruptures is essential for repeatibility
        for grp in ruptures_by_grp:
            ruptures_by_grp[grp].sort(key=operator.attrgetter('serial'))
        num_rlzs = 0
        allres = []
        source_models = self.csm.info.source_models
        self.sm_by_grp = self.csm.info.get_sm_by_grp()
        for i, args in enumerate(self.gen_args(ruptures_by_grp)):
            ires = self.start_tasks(*args)
            allres.append(ires)
            ires.rlz_slice = slice(num_rlzs, num_rlzs + ires.num_rlzs)
            num_rlzs += ires.num_rlzs
            for sg in source_models[i].src_groups:
                sg.eff_ruptures = ires.num_ruptures.get(sg.id, 0)
        self.datastore['csm_info'] = self.csm.info
        self.datastore.flush()  # when killing the computation
        # the csm_info arrays were stored but not the attributes;
        # adding the .flush() solved the issue
        num_events = self.save_results(allres, num_rlzs)
        return num_events  # {sm_id: #events}

    def save_results(self, allres, num_rlzs):
        """
        :param allres: an iterable of result iterators
        :param num_rlzs: the total number of realizations
        :returns: the total number of events
        """
        self.L = len(self.riskmodel.lti)
        self.R = num_rlzs
        self.T = len(self.assetcol.taxonomies)
        self.A = len(self.assetcol)
        self.I = I = self.oqparam.insured_losses + 1
        self.loss_sdt = h5py.special_dtype(vlen=self.oqparam.loss_dt())
        self.datastore.create_dset('losses_by_taxon-rlzs', F32,
                                   (self.T, self.R, self.L * I))

        if self.oqparam.loss_ratios:  # save all_loss_ratios
            self.alt_nbytes = 0
            with self.datastore.ext5('w') as ext5:
                hdf5.create(
                    ext5, 'all_loss_ratios', self.loss_sdt, (self.A, self.R),
                    fillvalue=None)

        avg_losses = self.oqparam.avg_losses
        if avg_losses:
            self.dset = self.datastore.create_dset(
                'avg_losses-rlzs', F32, (self.A, self.R, self.L * I))

        num_events = collections.Counter()
        self.gmdata = {}
        for res in allres:
            start, stop = res.rlz_slice.start, res.rlz_slice.stop
            for dic in res:
                self.gmdata += dic.pop('gmdata')
                self.save_losses(dic, start)
            logging.debug(
                'Saving results for source model #%d, realizations %d:%d',
                res.sm_id + 1, start, stop)
            if hasattr(res, 'ruptures_by_grp'):
                save_ruptures(self, res.ruptures_by_grp)
            elif hasattr(res, 'events_by_grp'):
                for grp_id in res.events_by_grp:
                    events = res.events_by_grp[grp_id]
                    self.datastore.extend('events/grp-%02d' % grp_id, events)
            num_events[res.sm_id] += res.num_events
        event_based.save_gmdata(self, num_rlzs)
        return num_events

    def save_losses(self, dic, offset=0):
        """
        Save the event loss tables incrementally.

        :param dic:
            dictionary with agglosses, asslosses, losses_by_taxon, avglosses
        :param offset:
            realization offset
        """
        aids = dic.pop('aids')
        agglosses = dic.pop('agglosses')
        asslosses = dic.pop('asslosses')
        losses_by_taxon = dic.pop('losses_by_taxon')
        avglosses = dic.pop('avglosses')
        with self.monitor('saving event loss table', autoflush=True):
            for r in agglosses:
                key = 'agg_loss_table/rlz-%03d' % (r + offset)
                self.datastore.extend(key, agglosses[r])

        with self.monitor('saving loss ratios', autoflush=True):
            with self.datastore.ext5('r+') as ext5:
                dset = ext5['all_loss_ratios']
                for aid, r in asslosses:
                    ratios = asslosses[aid, r]  # E records of loss_dt
                    data = dset[aid, r + offset]
                    newdata = numpy.concatenate([data, ratios])
                    dset[aid, r + offset] = newdata
                    self.alt_nbytes += newdata.nbytes

        # saving losses by taxonomy is ultra-fast, so it is not monitored
        dset = self.datastore['losses_by_taxon-rlzs']
        for r in range(losses_by_taxon.shape[1]):
            if aids is None:
                dset[:, r + offset, :] += losses_by_taxon[:, r, :]
            else:
                dset[aids, r + offset, :] += losses_by_taxon[:, r, :]

        with self.monitor('saving avg_losses-rlzs'):
            for (li, r), ratios in avglosses.items():
                l = li if li < self.L else li - self.L
                vs = self.vals[self.riskmodel.loss_types[l]]
                if aids is None:
                    self.dset[:, r + offset, li] += ratios * vs
                else:
                    self.dset[aids, r + offset, li] += ratios * vs

    def post_execute(self, num_events):
        """
        Save risk data
        """
        event_based.EventBasedRuptureCalculator.__dict__['post_execute'](
            self, num_events)
        # gmv[:-2] are the total gmv per each IMT
        gmv = sum(gm[:-2].sum() for gm in self.gmdata.values())
        if not gmv:
            raise RuntimeError('No GMFs were generated, perhaps they were '
                               'all below the minimum_intensity threshold')

        if 'agg_loss_table' not in self.datastore:
            logging.warning(
                'No losses were generated: most likely there is an error in y'
                'our input files or the GMFs were below the minimum intensity')
        else:
            for rlzname in self.datastore['agg_loss_table']:
                self.datastore.set_nbytes('agg_loss_table/' + rlzname)
            self.datastore.set_nbytes('agg_loss_table')
            E = sum(num_events.values())
            agglt = self.datastore['agg_loss_table']
            for rlz, dset in agglt.items():
                dset.attrs['nonzero_fraction'] = len(dset) / E<|MERGE_RESOLUTION|>--- conflicted
+++ resolved
@@ -27,7 +27,6 @@
 from openquake.baselib.general import (
     AccumDict, block_splitter, group_array)
 from openquake.hazardlib.stats import compute_stats, compute_stats2
-from openquake.commonlib import config
 from openquake.calculators import base, event_based
 from openquake.baselib import parallel
 from openquake.risklib import riskinput, scientific
@@ -37,6 +36,7 @@
 F32 = numpy.float32
 F64 = numpy.float64
 U64 = numpy.uint64
+floats32 = h5py.special_dtype(vlen=F32)
 getweight = operator.attrgetter('weight')
 
 
@@ -84,36 +84,17 @@
     return result
 
 
-<<<<<<< HEAD
-def build_rcurves(aids, ext5path, cb, monitor):
-    """
-    :param ext5path: path of the .hdf5 file containing the loss ratios
-    :param assets: list of Asset instances
-    :param cb: a MultiCurveBuilders instance
-    :param monitor: Monitor instance
-    :returns: a dictionary aid, r -> PoEs
-    """
-    result = {}  # aid, r -> poes
-    with hdf5.File(ext5path, 'r') as f:
-        dset = f['all_loss_ratios']
-        for aid in aids:
-            for r, ratios in enumerate(dset[aid]):
-                result[aid, r] = cb.get_poes(ratios)
-    return result
-build_rcurves.shared_dir_on = config.SHARED_DIR_ON
-
-
-=======
->>>>>>> 069e368b
 def _aggregate(outputs, compositemodel, taxid, agg, ass, idx, result,
                param):
     # update the result dictionary and the agg array with each output
     L = len(compositemodel.lti)
     I = param['insured_losses'] + 1
-    LI = L * I
     losses_by_taxon = result['losses_by_taxon']
     for outs in outputs:
         r = outs.r
+        if param['loss_ratios']:
+            for (aid, li), losses in outs.get_loss_ratios().items():
+                ass[r][aid, li] = numpy.array(losses, F32)
         aggr = agg[r]  # array of zeros of shape (E, L, I)
         for l, out in enumerate(outs):
             if out is None:  # for GMFs below the minimum_intensity
@@ -132,12 +113,6 @@
                     for i in range(I):
                         result['avglosses'][l + L * i, r][aid] += rat[i]
 
-                # asset losses
-                if param['loss_ratios']:
-                    if aid == 3 and r == 0:
-                        print(l, ratios)
-                    ass[aid, r].append(ratios)
-
                 # agglosses
                 aggr[indices, l] += losses
 
@@ -145,14 +120,6 @@
                 t = taxid[asset.taxonomy]
                 for i in range(I):
                     losses_by_taxon[t, r, l + L * i] += losses[:, i].sum()
-    for a, r in ass:
-        arr = numpy.concatenate(ass[a, r])  # shape (L * E, I)
-        try:
-            arr2 = arr.reshape(len(arr) / LI, LI)
-        except:
-            import pdb; pdb.set_trace()
-        ass[a, r] = numpy.fromiter((ratio for ratio in arr2
-                                    if ratio.sum() > 0), param['loss_dt'])
 
 
 def event_based_risk(riskinput, riskmodel, param, monitor):
@@ -180,7 +147,7 @@
             for gsim, rlzs in riskinput.hazard_getter.rlzs_by_gsim.items())
     idx = dict(zip(eids, range(E)))
     agg = AccumDict(accum=numpy.zeros((E, L, I), F32))  # r -> array
-    asslosses = AccumDict(accum=[])  # aid, r -> list of ratios
+    asslosses = AccumDict(accum=numpy.zeros((A, L * I), object))
     result = dict(agglosses=AccumDict(), asslosses=asslosses,
                   losses_by_taxon=numpy.zeros((T, R, L * I), F32),
                   aids=None)
@@ -217,34 +184,6 @@
 
     def execute(self):
         self.vals = self.assetcol.values()
-<<<<<<< HEAD
-
-        # build rcurves-rlzs
-        if self.oqparam.loss_ratios:
-            A = len(self.assetcol)
-            I = self.oqparam.insured_losses + 1
-            mon = self.monitor('build_rcurves')
-            cb = self.riskmodel.curve_builder
-            self.multi_lr_dt = cb.dt
-            rcurves = self.datastore.create_dset(
-                'rcurves-rlzs', self.multi_lr_dt, (A, R, I), fillvalue=None)
-            hdf5path = self.datastore.ext5path
-            parallel.Starmap.apply(
-                build_rcurves, (numpy.arange(A), hdf5path, cb, mon)
-            ).reduce(self.save_rcurves)
-
-        # build rcurves-stats (sequentially)
-        # this is a fundamental output, being used to compute loss_maps-stats
-        if R > 1:
-            weights = self.datastore['realizations']['weight']
-            quantiles = self.oqparam.quantile_loss_curves
-            if self.oqparam.loss_ratios:
-                with self.monitor('computing rcurves-stats'):
-                    self.datastore['rcurves-stats'] = compute_stats2(
-                        rcurves.value, quantiles, weights)
-
-=======
->>>>>>> 069e368b
         # build an aggregate loss curve per realization
         if 'agg_loss_table' in self.datastore:
             with self.monitor('building agg_curve'):
@@ -496,16 +435,14 @@
         self.T = len(self.assetcol.taxonomies)
         self.A = len(self.assetcol)
         self.I = I = self.oqparam.insured_losses + 1
-        self.loss_sdt = h5py.special_dtype(vlen=self.oqparam.loss_dt())
         self.datastore.create_dset('losses_by_taxon-rlzs', F32,
                                    (self.T, self.R, self.L * I))
 
         if self.oqparam.loss_ratios:  # save all_loss_ratios
             self.alt_nbytes = 0
-            with self.datastore.ext5('w') as ext5:
-                hdf5.create(
-                    ext5, 'all_loss_ratios', self.loss_sdt, (self.A, self.R),
-                    fillvalue=None)
+            self.datastore.create_dset(
+                'all_loss_ratios', floats32, (self.A, self.R, self.L * I),
+                fillvalue=None)
 
         avg_losses = self.oqparam.avg_losses
         if avg_losses:
@@ -551,15 +488,17 @@
                 key = 'agg_loss_table/rlz-%03d' % (r + offset)
                 self.datastore.extend(key, agglosses[r])
 
-        with self.monitor('saving loss ratios', autoflush=True):
-            with self.datastore.ext5('r+') as ext5:
-                dset = ext5['all_loss_ratios']
-                for aid, r in asslosses:
-                    ratios = asslosses[aid, r]  # E records of loss_dt
-                    data = dset[aid, r + offset]
-                    newdata = numpy.concatenate([data, ratios])
-                    dset[aid, r + offset] = newdata
-                    self.alt_nbytes += newdata.nbytes
+        if self.oqparam.loss_ratios:
+            with self.monitor('saving loss ratios', autoflush=True):
+                dset = self.datastore['all_loss_ratios']
+                for r in asslosses:
+                    for (aid, li), ratios in numpy.ndenumerate(asslosses[r]):
+                        if isinstance(ratios, int):  # 0 means no data
+                            continue
+                        data = dset[aid, r + offset, li]
+                        newdata = numpy.concatenate([data, ratios])
+                        dset[aid, r + offset, li] = newdata
+                        self.alt_nbytes += newdata.nbytes
 
         # saving losses by taxonomy is ultra-fast, so it is not monitored
         dset = self.datastore['losses_by_taxon-rlzs']
