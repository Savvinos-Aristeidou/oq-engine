# -*- coding: utf-8 -*-
# vim: tabstop=4 shiftwidth=4 softtabstop=4
#
# Copyright (C) 2023, GEM Foundation
#
# OpenQuake is free software: you can redistribute it and/or modify it
# under the terms of the GNU Affero General Public License as published
# by the Free Software Foundation, either version 3 of the License, or
# (at your option) any later version.
#
# OpenQuake is distributed in the hope that it will be useful,
# but WITHOUT ANY WARRANTY; without even the implied warranty of
# MERCHANTABILITY or FITNESS FOR A PARTICULAR PURPOSE.  See the
# GNU Affero General Public License for more details.
#
# You should have received a copy of the GNU Affero General Public License
# along with OpenQuake.  If not, see <http://www.gnu.org/licenses/>.

import logging
import numpy
import pandas
from openquake.baselib import sap, hdf5, python3compat, parallel, general
from openquake.hazardlib import InvalidFile
from openquake.hazardlib.contexts import basename
from openquake.hazardlib.logictree import FullLogicTree
from openquake.hazardlib.calc import disagg
from openquake.calculators import extract


def get_mag_dist_eps_df(mean_disagg_by_src, operation):
    """
    Compute mag, dist, eps using the rates as weights.

    :param mean_disagg_by_src: ArrayWrapper of rates (src, mag, dst, eps, imt)
    :param operation: the string 'mean' or 'mode'
    :returns: a DataFrame with columns src, imt, mag, dst, eps
    """
    assert operation in {'mean', 'mode'}, operation
    mag = mean_disagg_by_src.mag
    dst = mean_disagg_by_src.dist
    eps = mean_disagg_by_src.eps
    dic = dict(src=[], imt=[], mag=[], dst=[], eps=[])
    for s, src in enumerate(mean_disagg_by_src.source_id):
        for m, imt in enumerate(mean_disagg_by_src.imt):
            rates_mag = mean_disagg_by_src[s, :, :, :, m].sum((1, 2))
            rates_dst = mean_disagg_by_src[s, :, :, :, m].sum((0, 2))
            rates_eps = mean_disagg_by_src[s, :, :, :, m].sum((0, 1))
            dic['src'].append(src)
            dic['imt'].append(imt)
            # NB: 0=mag, 1=dist, 2=eps are the dimensions of the array
            if operation == 'mean':
                mmag = numpy.average(mag, weights=rates_mag)
                mdst = numpy.average(dst, weights=rates_dst)
                meps = numpy.average(eps, weights=rates_eps)
            else:  # mode
                mmag = mag[rates_mag.argmax()]
                mdst = dst[rates_dst.argmax()]
                meps = eps[rates_eps.argmax()]
            dic['mag'].append(mmag)
            dic['dst'].append(mdst)
            dic['eps'].append(meps)
    return pandas.DataFrame(dic)


def get_rel_source_ids(dstore, imts, imls, threshold):
    """
    :param dstore: a DataStore instance with a dataset `mean_rates_by_src`
    :param imts: a list of IMTs
    :param imls: a list of IMLs
    :param threshold: fraction of the max rate, used to discard sources
    :returns: dictionary IMT -> relevant source IDs
    """
    source_ids = general.AccumDict(accum=set())  # IMT -> src_ids
    for imt, iml in zip(imts, imls):
        aw = extract.extract(
            dstore, f'mean_rates_by_src?imt={imt}&iml={iml}')
        rates = aw.array['rate']  # for each source in decreasing order
        max_rate = rates[0]
        rel = aw.array[rates > threshold * max_rate]
        source_ids[imt].update(rel['src_id'])
    return source_ids


def middle(arr):
    """
    :returns: middle values of an array (length N -> N-1)
    """
    return [(m1 + m2) / 2 for m1, m2 in zip(arr[:-1], arr[1:])]


# tested in LogicTreeTestCase::test_case_05, case_07, case_12
def main(dstore, csm, imts, imls):
    """
    Compute and store the mean disaggregation by Mag_Dist_Eps for
    each relevant source in the source model. Assume there is a single site.

    :param dstore: a DataStore instance
    :param csm: a CompositeSourceModel instance
    :param imts: a list of IMTs (subset of the IMTs in the job.ini)
    :param imls: a list of IMLs (Risk Targeted Ground Motion in AELO)
    """
    oq = dstore['oqparam']
    for imt in imts:
        if imt not in oq.imtls:
            raise InvalidFile('%s: %s is not a known IMT' %
                              (oq.inputs['job_ini'], imt))
    parent = dstore.parent or dstore
    oq.mags_by_trt = {
                trt: python3compat.decode(dset[:])
                for trt, dset in parent['source_mags'].items()}
    sitecol = parent['sitecol']
    assert len(sitecol) == 1, sitecol
    edges, shp = disagg.get_edges_shapedic(oq, sitecol)
    rel_ids_by_imt = get_rel_source_ids(dstore, imts, imls, threshold=.1)
    for imt, ids in rel_ids_by_imt.items():
        rel_ids_by_imt[imt] = ids = python3compat.decode(sorted(ids))
        logging.info('Relevant sources for %s: %s', imt, ' '.join(ids))
    imldic = dict(zip(imts, imls))

    src2idx = {}
    smap = parallel.Starmap(disagg.disagg_source, h5=dstore.hdf5)
    rel_ids = sorted(set.union(*map(set, rel_ids_by_imt.values())))
    weights = {}  # src_id -> weights
    for idx, source_id in enumerate(rel_ids):
        src2idx[source_id] = idx
        smlt = csm.full_lt.source_model_lt.reduce(source_id, num_samples=0)
        gslt = csm.full_lt.gsim_lt.reduce(smlt.tectonic_region_types)
        weights[source_id] = [rlz.weight['weight'] for rlz in gslt]
        relt = FullLogicTree(smlt, gslt)
        Z = relt.get_num_paths()
        assert Z, relt  # sanity check
        logging.info('Considering source %s (%d realizations)', source_id, Z)
        groups = relt.reduce_groups(csm.src_groups, source_id)
        assert groups, 'No groups for %s' % source_id
        smap.submit((groups, sitecol, relt, (edges, shp), oq, imldic))
    mags, dists, lons, lats, eps, trts = edges
    Ns, M1 = len(rel_ids), len(imldic)
    rates = numpy.zeros((Ns, shp['mag'], shp['dist'], shp['eps'], M1))
    std = numpy.zeros((Ns, shp['mag'], shp['dist'], M1))
    for srcid, std4D, rates4D, rates2D in smap:
        idx = src2idx[basename(srcid, '!;')]
        rates[idx] += rates4D
        std[idx] += std4D @ weights[srcid] # shape (Ma, D, M, G) -> (Ma, D, M)
    dic = dict(
        shape_descr=['source_id', 'mag', 'dist', 'eps', 'imt'],
<<<<<<< HEAD
        source_id=sorted(rel_ids), imt=imts, iml=imls,
        mag=middle(mags), dist=middle(dists), eps=middle(eps))
    aw = hdf5.ArrayWrapper(arr, dic)
    dstore['mean_disagg_by_src'] = aw
    src_mutex = dstore['mutex_by_grp']['src_mutex'].any()  # True for Japan
    mag_dist_eps = get_mag_dist_eps_df(aw, 'mode' if src_mutex else 'mean')
    out = []
    for imt, src_ids in rel_ids_by_imt.items():
        df = mag_dist_eps[mag_dist_eps.imt == imt]
        out.append(df[numpy.isin(df.src, src_ids)])
    mag_dist_eps = pandas.concat(out)
    logging.info('mag_dist_eps=\n%s', mag_dist_eps)
=======
        source_id=rel_ids, mag=middle(mags), dist=middle(dists),
        eps=middle(eps), imt=imts, iml=imls)
    dstore.close()
    dstore.open('r+')
    dstore['mean_disagg_by_src'] = hdf5.ArrayWrapper(rates, dic)
    dic2 = dict(
        shape_descr=['source_id', 'mag', 'dist', 'imt'],
        source_id=rel_ids, imt=imts, mag=middle(mags), dist=middle(dists))
    dstore['sigma_by_src'] = hdf5.ArrayWrapper(std, dic2)
    return rel_ids_by_imt
>>>>>>> d32b4213


if __name__ == '__main__':
    sap.run(main)<|MERGE_RESOLUTION|>--- conflicted
+++ resolved
@@ -104,6 +104,7 @@
         if imt not in oq.imtls:
             raise InvalidFile('%s: %s is not a known IMT' %
                               (oq.inputs['job_ini'], imt))
+
     parent = dstore.parent or dstore
     oq.mags_by_trt = {
                 trt: python3compat.decode(dset[:])
@@ -143,20 +144,6 @@
         std[idx] += std4D @ weights[srcid] # shape (Ma, D, M, G) -> (Ma, D, M)
     dic = dict(
         shape_descr=['source_id', 'mag', 'dist', 'eps', 'imt'],
-<<<<<<< HEAD
-        source_id=sorted(rel_ids), imt=imts, iml=imls,
-        mag=middle(mags), dist=middle(dists), eps=middle(eps))
-    aw = hdf5.ArrayWrapper(arr, dic)
-    dstore['mean_disagg_by_src'] = aw
-    src_mutex = dstore['mutex_by_grp']['src_mutex'].any()  # True for Japan
-    mag_dist_eps = get_mag_dist_eps_df(aw, 'mode' if src_mutex else 'mean')
-    out = []
-    for imt, src_ids in rel_ids_by_imt.items():
-        df = mag_dist_eps[mag_dist_eps.imt == imt]
-        out.append(df[numpy.isin(df.src, src_ids)])
-    mag_dist_eps = pandas.concat(out)
-    logging.info('mag_dist_eps=\n%s', mag_dist_eps)
-=======
         source_id=rel_ids, mag=middle(mags), dist=middle(dists),
         eps=middle(eps), imt=imts, iml=imls)
     dstore.close()
@@ -167,7 +154,6 @@
         source_id=rel_ids, imt=imts, mag=middle(mags), dist=middle(dists))
     dstore['sigma_by_src'] = hdf5.ArrayWrapper(std, dic2)
     return rel_ids_by_imt
->>>>>>> d32b4213
 
 
 if __name__ == '__main__':
