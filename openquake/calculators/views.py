# -*- coding: utf-8 -*-
# vim: tabstop=4 shiftwidth=4 softtabstop=4
#
# Copyright (C) 2015-2020 GEM Foundation
#
# OpenQuake is free software: you can redistribute it and/or modify it
# under the terms of the GNU Affero General Public License as published
# by the Free Software Foundation, either version 3 of the License, or
# (at your option) any later version.
#
# OpenQuake is distributed in the hope that it will be useful,
# but WITHOUT ANY WARRANTY; without even the implied warranty of
# MERCHANTABILITY or FITNESS FOR A PARTICULAR PURPOSE.  See the
# GNU Affero General Public License for more details.
#
# You should have received a copy of the GNU Affero General Public License
# along with OpenQuake. If not, see <http://www.gnu.org/licenses/>.

import io
import ast
import os.path
import numbers
import operator
import functools
import collections
import numpy

from openquake.baselib.general import (
    humansize, countby, AccumDict, CallableDict,
    get_array, group_array, fast_agg, fast_agg3)
from openquake.baselib.performance import performance_view
from openquake.baselib.python3compat import encode, decode
from openquake.hazardlib.gsim.base import ContextMaker
from openquake.commonlib import util
from openquake.commonlib.writers import (
    build_header, scientificformat, write_csv)
from openquake.calculators import getters
from openquake.calculators.extract import extract, FLOAT, INT

F32 = numpy.float32
U32 = numpy.uint32

# a dictionary of views datastore -> array
view = CallableDict(keyfunc=lambda s: s.split(':', 1)[0])


# ########################## utility functions ############################## #

def form(value):
    """
    Format numbers in a nice way.

    >>> form(0)
    '0'
    >>> form(0.0)
    '0.0'
    >>> form(0.0001)
    '1.000E-04'
    >>> form(1003.4)
    '1_003'
    >>> form(103.4)
    '103'
    >>> form(9.3)
    '9.30000'
    >>> form(-1.2)
    '-1.2'
    """
    if isinstance(value, FLOAT + INT):
        if value <= 0:
            return str(value)
        elif value < .001:
            return '%.3E' % value
        elif value < 10 and isinstance(value, FLOAT):
            return '%.5f' % value
        elif value > 1000:
            return '{:_d}'.format(int(round(value)))
        elif numpy.isnan(value):
            return 'NaN'
        else:  # in the range 10-1000
            return str(int(value))
    elif isinstance(value, bytes):
        return decode(value)
    elif isinstance(value, str):
        return value
    elif isinstance(value, numpy.object_):
        return str(value)
    elif hasattr(value, '__len__') and len(value) > 1:
        return ' '.join(map(form, value))
    return str(value)


def rst_table(data, header=None, fmt=None):
    """
    Build a .rst table from a matrix.
    
    >>> tbl = [['a', 1], ['b', 2]]
    >>> print(rst_table(tbl, header=['Name', 'Value']))
    ==== =====
    Name Value
    ==== =====
    a    1    
    b    2    
    ==== =====
    """
    if header is None and hasattr(data, '_fields'):
        header = data._fields
    try:
        # see if data is a composite numpy array
        data.dtype.fields
    except AttributeError:
        # not a composite array
        header = header or ()
    else:
        if not header:
            header = [col.split(':')[0] for col in build_header(data.dtype)]
    if header:
        col_sizes = [len(col) for col in header]
    else:
        col_sizes = [len(str(col)) for col in data[0]]
    body = []
    fmt = functools.partial(scientificformat, fmt=fmt) if fmt else form
    for row in data:
        tup = tuple(fmt(c) for c in row)
        for (i, col) in enumerate(tup):
            col_sizes[i] = max(col_sizes[i], len(col))
        if len(tup) != len(col_sizes):
            raise ValueError('The header has %d fields but the row %d fields!'
                             % (len(col_sizes), len(tup)))
        body.append(tup)

    sepline = ' '.join(('=' * size for size in col_sizes))
    templ = ' '.join(('%-{}s'.format(size) for size in col_sizes))
    if header:
        lines = [sepline, templ % tuple(header), sepline]
    else:
        lines = [sepline]
    for row in body:
        lines.append(templ % row)
    lines.append(sepline)
    return '\n'.join(lines)


@view.add('times_by_source_class')
def view_times_by_source_class(token, dstore):
    """
    Returns the calculation times depending on the source typology
    """
    totals = fast_agg3(dstore['source_info']['code', 'calc_time'],
                       'code', ['calc_time'])
    return rst_table(totals)


@view.add('slow_sources')
def view_slow_sources(token, dstore, maxrows=20):
    """
    Returns the slowest sources
    """
    info = dstore['source_info']['source_id', 'code', 'multiplicity',
                                 'calc_time', 'num_sites', 'eff_ruptures']
    info = info[info['eff_ruptures'] > 0]
    info.sort(order='calc_time')
    data = numpy.zeros(len(info), [(nam, object) for nam in info.dtype.names])
    for name in info.dtype.names:
        data[name] = info[name]
    data['num_sites'] /= data['eff_ruptures']
    return rst_table(data[::-1][:maxrows])


@view.add('slow_ruptures')
def view_slow_ruptures(token, dstore, maxrows=25):
    """
    Show the slowest ruptures
    """
    fields = ['code', 'n_occ', 'mag', 'grp_id']
    rups = dstore['ruptures'][()][fields]
    time = dstore['gmf_data/time_by_rup'][()]
    arr = util.compose_arrays(rups, time)
    arr = arr[arr['nsites'] > 0]
    arr.sort(order='time')
    return rst_table(arr[-maxrows:])


@view.add('contents')
def view_contents(token, dstore):
    """
    Returns the size of the contents of the datastore and its total size
    """
    try:
        desc = dstore['oqparam'].description
    except KeyError:
        desc = ''
    data = sorted((dstore.getsize(key), key) for key in dstore)
    rows = [(key, humansize(nbytes)) for nbytes, key in data]
    total = '\n%s : %s' % (
        dstore.filename, humansize(os.path.getsize(dstore.filename)))
    return rst_table(rows, header=(desc, '')) + total


@view.add('full_lt')
def view_full_lt(token, dstore):
    full_lt = dstore['full_lt']
    if full_lt.num_samples == 0:
        num_rlzs = full_lt.gsim_lt.get_num_paths()
    header = ['smlt_path', 'weight', 'num_realizations']
    rows = []
    for sm in full_lt.sm_rlzs:
        if full_lt.num_samples:
            num_rlzs = sm.samples
        row = ('_'.join(sm.lt_path), sm.weight, num_rlzs)
        rows.append(row)
    return rst_table(rows, header)


@view.add('eff_ruptures')
def view_eff_ruptures(token, dstore):
    header = ['num_ruptures', 'eff_ruptures']
    info = dstore['source_info']['num_ruptures', 'eff_ruptures']
    return rst_table([[info['num_ruptures'].sum(),
                       info['eff_ruptures'].sum()]], header)


@view.add('short_source_info')
def view_short_source_info(token, dstore, maxrows=20):
    return rst_table(dstore['source_info'][:maxrows])


@view.add('params')
def view_params(token, dstore):
    oq = dstore['oqparam']
    params = ['calculation_mode', 'number_of_logic_tree_samples',
              'maximum_distance', 'investigation_time',
              'ses_per_logic_tree_path', 'truncation_level',
              'rupture_mesh_spacing', 'complex_fault_mesh_spacing',
              'width_of_mfd_bin', 'area_source_discretization',
              'pointsource_distance',
              'ground_motion_correlation_model', 'minimum_intensity',
              'random_seed', 'master_seed', 'ses_seed']
    if 'risk' in oq.calculation_mode:
        params.append('avg_losses')
    return rst_table([(param, repr(getattr(oq, param, None)))
                      for param in params])


def rst_links(*fnames):
    links = []
    for fname in fnames:
        bname = os.path.basename(fname)
        links.append("`%s <%s>`_" % (bname, bname))
    return ' '.join(links)


def build_links(items):
    out = []
    for key, fname in items:
        if isinstance(fname, dict):
            for k, v in fname.items():
                b = os.path.basename(v)
                out.append(('reqv:' + k, "`%s <%s>`_" % (b, b)))
        elif isinstance(fname, list):
            out.append((key, rst_links(*fname)))
        else:
            out.append((key, rst_links(fname)))
    return sorted(out)


@view.add('inputs')
def view_inputs(token, dstore):
    inputs = dstore['oqparam'].inputs.items()
    return rst_table(build_links(inputs), ['Name', 'File'])


def _humansize(literal):
    dic = ast.literal_eval(decode(literal))
    if isinstance(dic, dict):
        items = sorted(dic.items(), key=operator.itemgetter(1), reverse=True)
        lst = ['%s %s' % (k, humansize(v)) for k, v in items]
        return ', '.join(lst)
    else:
        return str(dic)


@view.add('job_info')
def view_job_info(token, dstore):
    """
    Determine the amount of data transferred from the controller node
    to the workers and back in a classical calculation.
    """
    data = [['task', 'sent', 'received']]
    task_info = dstore['task_info'][()]
    task_sent = ast.literal_eval(dstore['task_sent'][()])
    for task, dic in task_sent.items():
        sent = sorted(dic.items(), key=operator.itemgetter(1), reverse=True)
        sent = ['%s=%s' % (k, humansize(v)) for k, v in sent[:3]]
        recv = get_array(task_info, taskname=encode(task))['received'].sum()
        data.append((task, ' '.join(sent), humansize(recv)))
    return rst_table(data)


@view.add('avglosses_data_transfer')
def avglosses_data_transfer(token, dstore):
    """
    Determine the amount of average losses transferred from the workers to the
    controller node in a risk calculation.
    """
    oq = dstore['oqparam']
    N = len(dstore['assetcol'])
    R = dstore['full_lt'].get_num_rlzs()
    L = len(dstore.get_attr('risk_model', 'loss_types'))
    ct = oq.concurrent_tasks
    size_bytes = N * R * L * 8 * ct  # 8 byte floats
    return (
        '%d asset(s) x %d realization(s) x %d loss type(s) losses x '
        '8 bytes x %d tasks = %s' % (N, R, L, ct, humansize(size_bytes)))


# for scenario_risk
@view.add('totlosses')
def view_totlosses(token, dstore):
    """
    This is a debugging view. You can use it to check that the total
    losses, i.e. the losses obtained by summing the average losses on
    all assets are indeed equal to the aggregate losses. This is a
    sanity check for the correctness of the implementation.
    """
    oq = dstore['oqparam']
    tot_losses = dstore['avg_losses-rlzs'][()].sum(axis=0)
    return rst_table(tot_losses.view(oq.loss_dt()), fmt='%.6E')


def _portfolio_loss(dstore):
    R = dstore['full_lt'].get_num_rlzs()
    array = dstore['losses_by_event'][()]
    rlzs = dstore['events']['rlz_id'][array['event_id']]
    L, = array.dtype['loss'].shape  # loss has shape L
    data = numpy.zeros((R, L), F32)
    for row, rlz in zip(array, rlzs):
        data[rlz] += row['loss']
    return data


@view.add('portfolio_losses')
def view_portfolio_losses(token, dstore):
    """
    The losses for the full portfolio, for each realization and loss type,
    extracted from the event loss table.
    """
    oq = dstore['oqparam']
    loss_dt = oq.loss_dt()
    data = _portfolio_loss(dstore).view(loss_dt)[:, 0]
    rlzids = [str(r) for r in range(len(data))]
    array = util.compose_arrays(numpy.array(rlzids), data, 'rlz_id')
    # this is very sensitive to rounding errors, so I am using a low precision
    return rst_table(array, fmt='%.5E')


def _indices(N, n):
    # returns n blocks of indices in the range 0 .. N-1
    for i in range(n):
        yield numpy.arange(i, N, n)


@view.add('portfolio_loss')
def view_portfolio_loss(token, dstore):
    """
    The mean full portfolio loss for each loss type,
    extracted from the event loss table.
    """
    oq = dstore['oqparam']
    G = getattr(oq, 'number_of_ground_motion_fields', 1)
    R = dstore['full_lt'].get_num_rlzs()
    loss = dstore['losses_by_event']['loss']  # shape (E, L)
    means = loss.sum(axis=0) / R / G
    sums = [loss[idxs].sum(axis=0) for idxs in _indices(len(loss), 10)]
    errors = numpy.std(sums, axis=0) / numpy.mean(sums, axis=0) * means
    rows = [['mean'] + list(means), ['error'] + list(errors)]
<<<<<<< HEAD
    print(rst_table(rows, ['loss'] + oq.loss_names))
=======
    return(rst_table(rows, ['loss'] + oq.loss_names))
>>>>>>> 0f883497
    return rst_table([means], oq.loss_names)


@view.add('portfolio_damage')
def view_portfolio_damage(token, dstore):
    """
    The mean full portfolio damage for each loss type,
    extracted from the average damages
    """
    # dimensions assets, stat, loss_types, dmg_state
    if 'damages-stats' in dstore:
        attrs = dstore.getitem('damages-stats').attrs
        arr = dstore.sel('damages-stats', stat='mean').sum(axis=(0, 1))
    else:
        attrs = dstore.getitem('damages-rlzs').attrs
        arr = dstore.sel('damages-rlzs', rlz=0).sum(axis=(0, 1))
    rows = [[lt] + list(row) for lt, row in zip(attrs['loss_type'], arr)]
    return rst_table(rows, ['loss_type'] + list(attrs['dmg_state']))


def sum_table(records):
    """
    Used to compute summaries. The records are assumed to have numeric
    fields, except the first field which is ignored, since it typically
    contains a label. Here is an example:

    >>> sum_table([('a', 1), ('b', 2)])
    ['total', 3]
    """
    size = len(records[0])
    result = [None] * size
    firstrec = records[0]
    for i in range(size):
        if isinstance(firstrec[i], (numbers.Number, numpy.ndarray)):
            result[i] = sum(rec[i] for rec in records)
        else:
            result[i] = 'total'
    return result


@view.add('exposure_info')
def view_exposure_info(token, dstore):
    """
    Display info about the exposure model
    """
    assetcol = dstore['assetcol/array'][:]
    taxonomies = sorted(set(dstore['assetcol'].taxonomies))
    data = [('#assets', len(assetcol)),
            ('#taxonomies', len(taxonomies))]
    return rst_table(data) + '\n\n' + view_assets_by_site(token, dstore)


@view.add('ruptures_events')
def view_ruptures_events(token, dstore):
    num_ruptures = len(dstore['ruptures'])
    num_events = len(dstore['events'])
    events_by_rlz = countby(dstore['events'][()], 'rlz_id')
    mult = round(num_events / num_ruptures, 3)
    lst = [('Total number of ruptures', num_ruptures),
           ('Total number of events', num_events),
           ('Rupture multiplicity', mult),
           ('Events by rlz', events_by_rlz.values())]
    return rst_table(lst)


@view.add('fullreport')
def view_fullreport(token, dstore):
    """
    Display an .rst report about the computation
    """
    # avoid circular imports
    from openquake.calculators.reportwriter import ReportWriter
    return ReportWriter(dstore).make_report()


@view.add('performance')
def view_performance(token, dstore):
    """
    Display performance information
    """
    return rst_table(performance_view(dstore))


def stats(name, array, *extras):
    """
    Returns statistics from an array of numbers.

    :param name: a descriptive string
    :returns: (name, mean, std, min, max, len)
    """
    std = numpy.nan if len(array) == 1 else numpy.std(array, ddof=1)
    return (name, numpy.mean(array), std,
            numpy.min(array), numpy.max(array), len(array)) + extras


@view.add('num_units')
def view_num_units(token, dstore):
    """
    Display the number of units by taxonomy
    """
    taxo = dstore['assetcol/tagcol/taxonomy'][()]
    counts = collections.Counter()
    for asset in dstore['assetcol']:
        counts[taxo[asset['taxonomy']]] += asset['number']
    data = sorted(counts.items())
    data.append(('*ALL*', sum(d[1] for d in data)))
    return rst_table(data, header=['taxonomy', 'num_units'])


@view.add('assets_by_site')
def view_assets_by_site(token, dstore):
    """
    Display statistical information about the distribution of the assets
    """
    taxonomies = dstore['assetcol/tagcol/taxonomy'][()]
    assets_by_site = dstore['assetcol'].assets_by_site()
    data = ['taxonomy mean stddev min max num_sites num_assets'.split()]
    num_assets = AccumDict()
    for assets in assets_by_site:
        num_assets += {k: [len(v)] for k, v in group_array(
            assets, 'taxonomy').items()}
    for taxo in sorted(num_assets):
        val = numpy.array(num_assets[taxo])
        data.append(stats(taxonomies[taxo], val, val.sum()))
    if len(num_assets) > 1:  # more than one taxonomy, add a summary
        n_assets = numpy.array([len(assets) for assets in assets_by_site])
        data.append(stats('*ALL*', n_assets, n_assets.sum()))
    return rst_table(data)


@view.add('required_params_per_trt')
def view_required_params_per_trt(token, dstore):
    """
    Display the parameters needed by each tectonic region type
    """
    full_lt = dstore['full_lt']
    tbl = []
    for grp_id, trt in sorted(full_lt.trt_by_grp.items()):
        gsims = full_lt.gsim_lt.get_gsims(trt)
        maker = ContextMaker(trt, gsims)
        distances = sorted(maker.REQUIRES_DISTANCES)
        siteparams = sorted(maker.REQUIRES_SITES_PARAMETERS)
        ruptparams = sorted(maker.REQUIRES_RUPTURE_PARAMETERS)
        tbl.append((grp_id, ' '.join(map(repr, map(repr, gsims))),
                    distances, siteparams, ruptparams))
    return rst_table(
        tbl, header='grp_id gsims distances siteparams ruptparams'.split(),
        fmt=scientificformat)


@view.add('task_info')
def view_task_info(token, dstore):
    """
    Display statistical information about the tasks performance.
    It is possible to get full information about a specific task
    with a command like this one, for a classical calculation::

      $ oq show task_info:classical
    """
    task_info = dstore['task_info']
    task_info.refresh()
    args = token.split(':')[1:]  # called as task_info:task_name
    if args:
        [task] = args
        array = get_array(task_info[()], taskname=task.encode('utf8'))
        rduration = array['duration'] / array['weight']
        data = util.compose_arrays(rduration, array, 'rduration')
        data.sort(order='duration')
        return rst_table(data)

    data = ['operation-duration mean stddev min max outputs'.split()]
    for task, arr in group_array(task_info[()], 'taskname').items():
        val = arr['duration']
        if len(val):
            data.append(stats(task, val))
    if len(data) == 1:
        return 'Not available'
    return rst_table(data)


@view.add('task_durations')
def view_task_durations(token, dstore):
    """
    Display the raw task durations. Here is an example of usage::

      $ oq show task_durations:classical
    """
    task = token.split(':')[1]  # called as task_duration:task_name
    array = get_array(dstore['task_info'][()], taskname=task)['duration']
    return '\n'.join(map(str, array))


@view.add('task')
def view_task_hazard(token, dstore):
    """
    Display info about a given task. Here are a few examples of usage::

     $ oq show task:classical:0  # the fastest task
     $ oq show task:classical:-1  # the slowest task
    """
    _, name, index = token.split(':')
    if 'by_task' not in dstore:
        return 'Missing by_task'
    data = get_array(dstore['task_info'][()], taskname=encode(name))
    if len(data) == 0:
        raise RuntimeError('No task_info for %s' % name)
    data.sort(order='duration')
    rec = data[int(index)]
    taskno = rec['task_no']
    eff_ruptures = dstore['by_task/eff_ruptures'][taskno]
    eff_sites = dstore['by_task/eff_sites'][taskno]
    srcids = dstore['by_task/srcids'][taskno]
    res = ('taskno=%d, eff_ruptures=%d, eff_sites=%d, duration=%d s\n'
           'sources="%s"' % (taskno, eff_ruptures, eff_sites, rec['duration'],
                             srcids))
    return res


@view.add('task_ebrisk')
def view_task_ebrisk(token, dstore):
    """
    Display info about ebrisk tasks:

    $ oq show task_ebrisk:-1  # the slowest task
    """
    idx = int(token.split(':')[1])
    task_info = get_array(dstore['task_info'][()], taskname=b'ebrisk')
    task_info.sort(order='duration')
    info = task_info[idx]
    times = get_array(dstore['gmf_info'][()], task_no=info['task_no'])
    extra = times[['nsites', 'gmfbytes', 'dt']]
    ds = dstore.parent if dstore.parent else dstore
    rups = ds['ruptures']['id', 'code', 'n_occ', 'mag'][times['rup_id']]
    codeset = set('code_%d' % code for code in numpy.unique(rups['code']))
    tbl = rst_table(util.compose_arrays(rups, extra))
    codes = ['%s: %s' % it for it in ds.getitem('ruptures').attrs.items()
             if it[0] in codeset]
    msg = '%s\n%s\nHazard time for task %d: %d of %d s, ' % (
        tbl, '\n'.join(codes), info['task_no'], extra['dt'].sum(),
        info['duration'])
    msg += 'gmfbytes=%s, w=%d' % (
        humansize(extra['gmfbytes'].sum()),
        (rups['n_occ'] * extra['nsites']).sum())
    return msg


@view.add('global_hazard')
def view_global_hazard(token, dstore):
    """
    Display the global hazard for the calculation. This is used for
    debugging purposes when comparing the results of two
    calculations.
    """
    imtls = dstore['oqparam'].imtls
    arr = dstore.sel('hcurves-stats', stat='mean')  # shape N, S, M, L
    res = arr.mean(axis=(0, 1, 3))  # shape M
    return rst_table([res], imtls)


@view.add('global_poes')
def view_global_poes(token, dstore):
    """
    Display global probabilities averaged on all sites and all GMPEs
    """
    tbl = []
    imtls = dstore['oqparam'].imtls
    header = ['grp_id'] + [str(poe) for poe in imtls.array]
    for grp in sorted(dstore['poes']):
        poes = dstore['poes/' + grp]
        nsites = len(poes)
        site_avg = sum(poes[sid].array for sid in poes) / nsites
        gsim_avg = site_avg.sum(axis=1) / poes.shape_z
        tbl.append([grp] + list(gsim_avg))
    return rst_table(tbl, header=header)


@view.add('global_hmaps')
def view_global_hmaps(token, dstore):
    """
    Display the global hazard maps for the calculation. They are
    used for debugging purposes when comparing the results of two
    calculations. They are the mean over the sites of the mean hazard
    maps.
    """
    oq = dstore['oqparam']
    dt = numpy.dtype([('%s-%s' % (imt, poe), F32)
                      for imt in oq.imtls for poe in oq.poes])
    array = dstore['hmaps/mean'][()].view(dt)[:, 0]
    res = numpy.zeros(1, array.dtype)
    for name in array.dtype.names:
        res[name] = array[name].mean()
    return rst_table(res)


@view.add('global_gmfs')
def view_global_gmfs(token, dstore):
    """
    Display GMFs on the first IMT averaged on everything for debugging purposes
    """
    imtls = dstore['oqparam'].imtls
    row = [dstore[f'gmf_data/gmv_{m}'][:].mean(axis=0)
           for m in range(len(imtls))]
    return rst_table([row], header=imtls)


@view.add('gmf')
def view_gmf(token, dstore):
    """
    Display a mean gmf for debugging purposes
    """
    df = dstore.read_df('gmf_data', 'sid')
    gmf = df.groupby(df.index).mean()
    return str(gmf)


@view.add('gmf_error')
def view_gmf_error(token, dstore):
    """
    Display a gmf relative error for seed dependency
    """
    gmvs = dstore['gmf_data/gmv_0'][:]
    gmvs = gmvs[gmvs > gmvs.mean() + gmvs.std()]
    vals = [gmvs[idxs].sum() for idxs in _indices(len(gmvs), 10)]
    return 'On %d large values: %s' % (
        len(gmvs), numpy.std(vals) / numpy.mean(vals))


@view.add('mean_disagg')
def view_mean_disagg(token, dstore):
    """
    Display mean quantities for the disaggregation. Useful for checking
    differences between two calculations.
    """
    N, M, P, Z = dstore['hmap4'].shape
    tbl = []
    kd = {key: dset[:] for key, dset in sorted(dstore['disagg'].items())}
    oq = dstore['oqparam']
    for s in range(N):
        for m, imt in enumerate(oq.imtls):
            for p in range(P):
                row = ['%s-sid-%d-poe-%s' % (imt, s, p)]
                for k, d in kd.items():
                    row.append(d[s, m, p].mean())
                tbl.append(row)
    return rst_table(sorted(tbl), header=['key'] + list(kd))


@view.add('disagg_times')
def view_disagg_times(token, dstore):
    """
    Display slow tasks for disaggregation
    """
    data = dstore['disagg_task'][:]
    info = dstore.read_df('task_info', 'taskname').loc[b'compute_disagg']
    tbl = []
    for duration, task_no in zip(info['duration'], info['task_no']):
        tbl.append((duration, task_no) + tuple(data[task_no]))
    header = ('duration', 'task_no') + data.dtype.names
    return rst_table(sorted(tbl), header=header)


@view.add('elt')
def view_elt(token, dstore):
    """
    Display the event loss table averaged by event
    """
    oq = dstore['oqparam']
    R = len(dstore['full_lt'].rlzs)
    dic = group_array(dstore['losses_by_event'][()], 'rlzi')
    header = oq.loss_dt().names
    tbl = []
    for rlzi in range(R):
        if rlzi in dic:
            tbl.append(dic[rlzi]['loss'].mean(axis=0))
        else:
            tbl.append([0.] * len(header))
    return rst_table(tbl, header)


@view.add('pmap')
def view_pmap(token, dstore):
    """
    Display the mean ProbabilityMap associated to a given source group name
    """
    grp = token.split(':')[1]  # called as pmap:grp
    pmap = {}
    rlzs = dstore['full_lt'].get_realizations()
    weights = [rlz.weight for rlz in rlzs]
    pgetter = getters.PmapGetter(dstore, weights, dstore['sitecol'].sids,
                                 dstore['oqparam'].imtls)
    pmap = pgetter.get_mean(grp)
    return str(pmap)


@view.add('bad_ruptures')
def view_bad_ruptures(token, dstore):
    """
    Display the ruptures degenerating to a point
    """
    data = dstore['ruptures']['id', 'code', 'mag',
                              'minlon', 'maxlon', 'minlat', 'maxlat']
    bad = data[numpy.logical_and(data['minlon'] == data['maxlon'],
                                 data['minlat'] == data['maxlat'])]
    return rst_table(bad)


Source = collections.namedtuple(
    'Source', 'source_id code num_ruptures checksum')


@view.add('extreme_groups')
def view_extreme_groups(token, dstore):
    """
    Show the source groups contributing the most to the highest IML
    """
    data = dstore['disagg_by_grp'][()]
    data.sort(order='extreme_poe')
    return rst_table(data[::-1])


@view.add('gmvs_to_hazard')
def view_gmvs_to_hazard(token, dstore):
    """
    Show the number of GMFs over the highest IML
    """
    args = token.split(':')[1:]  # called as view_gmvs_to_hazard:sid:rlz
    if not args:
        sid, rlz = 0, 0
    elif len(args) == 1:  # only sid specified
        sid, rlz = int(args[0]), 0
    else:
        sid, rlz = int(args[0]), int(args[1])
    assert sid in dstore['sitecol'].sids
    assert rlz < dstore['full_lt'].get_num_rlzs()
    oq = dstore['oqparam']
    num_ses = oq.ses_per_logic_tree_path
    data = dstore.read_df('gmf_data', 'sid').loc[sid]
    data = data['rlzi'] == rlz
    tbl = []
    gmv = data['gmv']
    for imti, (imt, imls) in enumerate(oq.imtls.items()):
        for iml in imls:
            # same algorithm as in _gmvs_to_haz_curve
            exceeding = numpy.sum(gmv[:, imti] >= iml)
            poe = 1 - numpy.exp(- exceeding / num_ses)
            tbl.append((sid, rlz, imt, iml, exceeding, poe))
    return rst_table(tbl, ['sid', 'rlz', 'imt', 'iml', 'num_exceeding', 'poe'])


@view.add('gmvs')
def view_gmvs(token, dstore):
    """
    Show the GMVs on a given site ID
    """
    sid = int(token.split(':')[1])  # called as view_gmvs:sid
    assert sid in dstore['sitecol'].sids
    data = dstore.read_df('gmf_data', 'sid')
    gmvs = data.loc[sid]['gmv']
    return rst_table(gmvs)


@view.add('events_by_mag')
def view_events_by_mag(token, dstore):
    """
    Show how many events there are for each magnitude
    """
    rups = dstore['ruptures'][()]
    num_evs = fast_agg(dstore['events']['rup_id'])
    counts = {}
    for mag, grp in group_array(rups, 'mag').items():
        counts[mag] = sum(num_evs[rup_id] for rup_id in grp['id'])
    return rst_table(counts.items(), ['mag', 'num_events'])


@view.add('ebrups_by_mag')
def view_ebrups_by_mag(token, dstore):
    """
    Show how many event based ruptures there are for each magnitude
    """
    mags = dstore['ruptures']['mag']
    uniq, counts = numpy.unique(mags, return_counts=True)
    return rst_table(zip(uniq, counts), ['mag', 'num_ruptures'])


@view.add('maximum_intensity')
def view_maximum_intensity(token, dstore):
    """
    Show intensities at minimum and maximum distance for the highest magnitude
    """
    effect = extract(dstore, 'effect')
    data = zip(dstore['full_lt'].trts, effect[-1, -1], effect[-1, 0])
    return rst_table(data, ['trt', 'intensity1', 'intensity2'])


@view.add('extreme_sites')
def view_extreme(token, dstore):
    """
    Show sites where the mean hazard map reaches maximum values
    """
    mean = dstore.sel('hmaps-stats', stat='mean')[:, 0, 0, -1]  # shape N1MP
    site_ids, = numpy.where(mean == mean.max())
    arr = dstore['sitecol'][site_ids]
    sio = io.StringIO()
    write_csv(sio, arr)
    return sio.getvalue()<|MERGE_RESOLUTION|>--- conflicted
+++ resolved
@@ -373,11 +373,7 @@
     sums = [loss[idxs].sum(axis=0) for idxs in _indices(len(loss), 10)]
     errors = numpy.std(sums, axis=0) / numpy.mean(sums, axis=0) * means
     rows = [['mean'] + list(means), ['error'] + list(errors)]
-<<<<<<< HEAD
-    print(rst_table(rows, ['loss'] + oq.loss_names))
-=======
     return(rst_table(rows, ['loss'] + oq.loss_names))
->>>>>>> 0f883497
     return rst_table([means], oq.loss_names)
 
 
