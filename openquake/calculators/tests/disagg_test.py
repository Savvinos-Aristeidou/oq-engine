--- conflicted
+++ resolved
@@ -92,11 +92,7 @@
 producing too small PoEs.''')
 
     @attr('qa', 'hazard', 'disagg')
-<<<<<<< HEAD
-    def test_case_4(self):
-=======
     def test_case_master(self):
->>>>>>> 7e2eb74c
         self.run_calc(case_master.__file__, 'job.ini')
         fname = writetmp(view('mean_disagg', self.calc.datastore))
         self.assertEqualFiles('expected/mean_disagg.rst', fname)
