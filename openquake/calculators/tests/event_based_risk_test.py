--- conflicted
+++ resolved
@@ -51,13 +51,9 @@
 
     @attr('qa', 'risk', 'event_based_risk')
     def test_case_1(self):
-<<<<<<< HEAD
-        check_platform('xenial')  # FIXME: remove this line?
-=======
         # the numbers in the xml and geojson files are extremely sensitive to
         # the libraries; while waiting for the opt project we skip this test
         check_platform('xenial')
->>>>>>> 8fe36e2c
         self.assert_stats_ok(case_1, 'job.ini', individual_curves='true')
 
         # make sure the XML and JSON exporters run
@@ -137,8 +133,7 @@
     def test_occupants(self):
         out = self.run_calc(occupants.__file__, 'job.ini',
                             exports='xml', individual_curves='true')
-        fnames = export(('loss_maps-rlzs', 'xml'), self.calc.datastore) \
-                 + out['agg_curve-rlzs', 'xml']
+        fnames = out['loss_maps-rlzs', 'xml'] + out['agg_curve-rlzs', 'xml']
         self.assertEqual(len(fnames), 3)  # 2 loss_maps + 1 agg_curve
         for fname in fnames:
             self.assertEqualFiles('expected/' + strip_calc_id(fname), fname)
