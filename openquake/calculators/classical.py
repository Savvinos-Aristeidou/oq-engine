# -*- coding: utf-8 -*-
# vim: tabstop=4 shiftwidth=4 softtabstop=4
#
# Copyright (C) 2014-2020 GEM Foundation
#
# OpenQuake is free software: you can redistribute it and/or modify it
# under the terms of the GNU Affero General Public License as published
# by the Free Software Foundation, either version 3 of the License, or
# (at your option) any later version.
#
# OpenQuake is distributed in the hope that it will be useful,
# but WITHOUT ANY WARRANTY; without even the implied warranty of
# MERCHANTABILITY or FITNESS FOR A PARTICULAR PURPOSE.  See the
# GNU Affero General Public License for more details.
#
# You should have received a copy of the GNU Affero General Public License
# along with OpenQuake. If not, see <http://www.gnu.org/licenses/>.
import io
import os
import re
import time
import copy
import pprint
import logging
import operator
from datetime import datetime
import numpy
try:
    from PIL import Image
except ImportError:
    Image = None
from openquake.baselib import parallel, hdf5
from openquake.baselib.python3compat import encode
from openquake.baselib.general import (
    AccumDict, DictArray, block_splitter, groupby, humansize, get_array_nbytes)
from openquake.hazardlib.contexts import ContextMaker, get_effect
from openquake.hazardlib.calc.filters import split_sources
from openquake.hazardlib.calc.hazard_curve import classical
from openquake.hazardlib.probability_map import ProbabilityMap
from openquake.commonlib import calc, util, logs, readinput
from openquake.calculators import getters
from openquake.calculators import base

U16 = numpy.uint16
U32 = numpy.uint32
F32 = numpy.float32
F64 = numpy.float64
TWO32 = 2 ** 32
grp_extreme_dt = numpy.dtype([('grp_id', U16), ('grp_trt', hdf5.vstr),
                             ('extreme_poe', F32)])

MAXMEMORY = '''Estimated upper memory limit per core:
%d sites x %d levels x %d gsims x %d src_multiplicity * 8 bytes = %s'''

TOOBIG = '''\
The calculation is too big and will likely fail:
num_sites = %d
num_levels = %d
num_gsims = %d
src_multiplicity = %d
The estimated memory per core is %s > 4 GB.
You should reduce one or more of the listed parameters.'''


def get_extreme_poe(array, imtls):
    """
    :param array: array of shape (L, G) with L=num_levels, G=num_gsims
    :param imtls: DictArray imt -> levels
    :returns:
        the maximum PoE corresponding to the maximum level for IMTs and GSIMs
    """
    return max(array[imtls(imt).stop - 1].max() for imt in imtls)


def classical_split_filter(srcs, srcfilter, gsims, params, monitor):
    """
    Split the given sources, filter the subsources and the compute the
    PoEs. Yield back subtasks if the split sources contain more than
    maxweight ruptures.
    """
    # NB: splitting all the sources improves the distribution significantly,
    # compared to splitting only the big sources
    with monitor("splitting/filtering sources"):
        splits, _stime = split_sources(srcs)

    def weight(src):
        n = 10 * numpy.sqrt(src.nsites / N)
        return src.weight * params['rescale_weight'] * n
<<<<<<< HEAD
    for sf in srcfilter.split_in_tiles(params['hint']):
        sources = [src for src, _idx in sf.filter(splits)]
        if not sources:
            yield {'pmap': {}}
            continue
        maxw = params['max_weight']
        N = len(srcfilter.sitecol.complete)
        blocks = list(block_splitter(sources, maxw, weight))
        subtasks = len(blocks) - 1
        for block in blocks[:-1]:
            yield classical, block, sf, gsims, params
        if monitor.calc_id and subtasks:
            msg = 'produced %d subtask(s) with mean weight %d' % (
                subtasks, numpy.mean([b.weight for b in blocks[:-1]]))
            try:
                logs.dbcmd('log', monitor.calc_id, datetime.utcnow(), 'DEBUG',
                           'classical_split_filter#%d' % monitor.task_no, msg)
            except Exception:
                # a foreign key error in case of `oq run` is expected
                print(msg)
        yield classical(blocks[-1], sf, gsims, params, monitor)


def preclassical(srcs, srcfilter, gsims, params, monitor):
=======
    blocks = list(block_splitter(sources, maxw, weight))
    if len(blocks) == 1:
        yield classical(blocks[-1], srcfilter, gsims, params, monitor)
        return
    for block in blocks:
        yield classical_, block, gsims, params
    msg = 'produced %d subtask(s) with mean weight %d' % (
        len(blocks), numpy.mean([b.weight for b in blocks]))
    try:
        logs.dbcmd('log', monitor.calc_id, datetime.utcnow(), 'DEBUG',
                   'classical_split_filter#%d' % monitor.task_no, msg)
    except Exception:
        # a foreign key error in case of `oq run` is expected
        print(msg)


def preclassical(srcs, gsims, params, monitor):
>>>>>>> 9717d378
    """
    Split and prefilter the sources
    """
    calc_times = AccumDict(accum=numpy.zeros(3, F32))  # nrups, nsites, time
    pmap = AccumDict(accum=0)
    with monitor("splitting/filtering sources"):
        splits, _stime = split_sources(srcs)
    totrups = 0
    maxradius = 0
    for src in splits:
        t0 = time.time()
        totrups += src.num_ruptures
        if srcfilter.get_close_sites(src) is None:
            continue
        if hasattr(src, 'radius'):  # for point sources
            maxradius = max(maxradius, src.radius)
        dt = time.time() - t0
        calc_times[src.source_id] += F32(
            [src.num_ruptures, src.nsites, dt])
        for grp_id in src.grp_ids:
            pmap[grp_id] += 0
    return dict(pmap=pmap, calc_times=calc_times, rup_data={},
                extra=dict(task_no=monitor.task_no, totrups=totrups,
                           trt=src.tectonic_region_type, maxradius=maxradius))


def store_ctxs(dstore, rdt, dic):
    """
    Store contexts with the same magnitude in the datastore
    """
    magstr = '%.2f' % dic['mag'][0]
    rctx = dstore['mag_%s/rctx' % magstr]
    offset = len(rctx)
    nr = len(dic['mag'])
    rdata = numpy.zeros(nr, rdt)
    rdata['nsites'] = [len(s) for s in dic['sids_']]
    rdata['idx'] = numpy.arange(offset, offset + nr)
    rdt_names = set(dic) & set(n[0] for n in rdt)
    for name in rdt_names:
        if name == 'probs_occur':
            rdata[name] = list(dic[name])
        else:
            rdata[name] = dic[name]
    hdf5.extend(rctx, rdata)
    for name in dstore['mag_%s' % magstr]:
        if name.endswith('_'):
            n = 'mag_%s/%s' % (magstr, name)
            if name in dic:
                dstore.hdf5.save_vlen(n, dic[name])
            else:
                zs = [numpy.zeros(0, numpy.float32)] * nr
                dstore.hdf5.save_vlen(n, zs)


@base.calculators.add('classical', 'ucerf_classical')
class ClassicalCalculator(base.HazardCalculator):
    """
    Classical PSHA calculator
    """
    core_task = classical_split_filter
    accept_precalc = ['classical']

    def agg_dicts(self, acc, dic):
        """
        Aggregate dictionaries of hazard curves by updating the accumulator.

        :param acc: accumulator dictionary
        :param dic: dict with keys pmap, calc_times, rup_data
        """
        # NB: dic should be a dictionary, but when the calculation dies
        # for an OOM it can become None, thus giving a very confusing error
        if dic is None:
            raise MemoryError('You ran out of memory!')
        if not dic['pmap']:
            return acc
        if self.oqparam.disagg_by_src:
            # store the poes for the given source
            acc[dic['extra']['source_id']] = dic['pmap']

        trt = dic['extra'].pop('trt')
        self.maxradius = max(self.maxradius, dic['extra'].pop('maxradius'))
        with self.monitor('aggregate curves'):
            extra = dic['extra']
            self.totrups += extra['totrups']
            d = dic['calc_times']  # srcid -> eff_rups, eff_sites, dt
            self.calc_times += d
            srcids = set()
            eff_rups = 0
            eff_sites = 0
            for srcid, rec in d.items():
                srcids.add(re.sub(r':\d+$', '', srcid))
                eff_rups += rec[0]
                if rec[0]:
                    eff_sites += rec[1] / rec[0]
            self.by_task[extra['task_no']] = (
                eff_rups, eff_sites, sorted(srcids))
            for grp_id, pmap in dic['pmap'].items():
                if pmap and grp_id in acc:
                    acc[grp_id] |= pmap
                else:
                    acc[grp_id] = copy.copy(pmap)
                acc.eff_ruptures[trt] += eff_rups

            # store rup_data if there are few sites
            for mag, c in dic['rup_data'].items():
                store_ctxs(self.datastore, self.rdt, c)
        return acc

    def acc0(self):
        """
        Initial accumulator, a dict grp_id -> ProbabilityMap(L, G)
        """
        zd = AccumDict()
        rparams = {'gidx', 'occurrence_rate', 'clon_', 'clat_', 'rrup_'}
        gsims_by_trt = self.full_lt.get_gsims_by_trt()
        for trt, gsims in gsims_by_trt.items():
            cm = ContextMaker(trt, gsims)
            rparams.update(cm.REQUIRES_RUPTURE_PARAMETERS)
            for dparam in cm.REQUIRES_DISTANCES:
                rparams.add(dparam + '_')
        zd.eff_ruptures = AccumDict(accum=0)  # trt -> eff_ruptures
        mags = set()
        for trt, dset in self.datastore['source_mags'].items():
            mags.update(dset[:])
        mags = sorted(mags)
        if self.few_sites:
            self.rdt = [('nsites', U16)]
            dparams = ['sids_']
            for rparam in rparams:
                if rparam.endswith('_'):
                    dparams.append(rparam)
                elif rparam == 'gidx':
                    self.rdt.append((rparam, U32))
                else:
                    self.rdt.append((rparam, F32))
            self.rdt.append(('idx', U32))
            self.rdt.append(('probs_occur', hdf5.vfloat64))
            for mag in mags:
                name = 'mag_%s/' % mag
                self.datastore.create_dset(name + 'rctx', self.rdt, (None,),
                                           compression='gzip')
                for dparam in dparams:
                    dt = hdf5.vuint32 if dparam == 'sids_' else hdf5.vfloat32
                    self.datastore.create_dset(name + dparam, dt, (None,),
                                               compression='gzip')
        self.by_task = {}  # task_no => src_ids
        self.totrups = 0  # total number of ruptures before collapsing
        self.maxradius = 0
        self.Ns = len(self.csm.source_info)
        if self.oqparam.disagg_by_src:
            sources = self.get_source_ids()
            self.datastore.create_dset(
                'disagg_by_src', F32,
                (self.N, self.R, self.M, self.L1, self.Ns))
            self.datastore.set_shape_attrs(
                'disagg_by_src', site_id=self.N, rlz_id=self.R,
                imt=list(self.oqparam.imtls), lvl=self.L1, src_id=sources)
        return zd

    def get_source_ids(self):
        """
        :returns: the unique source IDs contained in the composite model
        """
        oq = self.oqparam
        self.M = len(oq.imtls)
        self.L1 = len(oq.imtls.array) // self.M
        sources = encode([src_id for src_id in self.csm.source_info])
        size, msg = get_array_nbytes(
            dict(N=self.N, R=self.R, M=self.M, L1=self.L1, Ns=self.Ns))
        ps = 'pointSource' in self.full_lt.source_model_lt.source_types
        if size > TWO32 and not ps:
            raise RuntimeError('The matrix disagg_by_src is too large: %s'
                               % msg)
        elif size > TWO32:
            msg = ('The source model contains point sources: you cannot set '
                   'disagg_by_src=true unless you convert them to multipoint '
                   'sources with the command oq upgrade_nrml --multipoint %s'
                   ) % oq.base_path
            raise RuntimeError(msg)
        return sources

    def execute(self):
        """
        Run in parallel `core_task(sources, sitecol, monitor)`, by
        parallelizing on the sources according to their weight and
        tectonic region type.
        """
        oq = self.oqparam
        psd = oq.pointsource_distance
        if oq.hazard_calculation_id and not oq.compare_with_classical:
            with util.read(self.oqparam.hazard_calculation_id) as parent:
                self.full_lt = parent['full_lt']
            self.calc_stats()  # post-processing
            return {}

        mags = self.datastore['source_mags']  # by TRT
        if len(mags) == 0:  # everything was discarded
            raise RuntimeError('All sources were discarded!?')
        gsims_by_trt = self.full_lt.get_gsims_by_trt()
        mags_by_trt = {}
        for trt in mags:
            mags_by_trt[trt] = mags[trt][()]
        if psd is not None:
            psd.interp(mags_by_trt)
            for trt, dic in psd.ddic.items():
                # the sum is zero for {'default': [(1, 0), (10, 0)]}
                if sum(dic.values()):
                    it = list(dic.items())
                    md = '%s->%d ... %s->%d' % (it[0] + it[-1])
                    logging.info('ps_dist %s: %s', trt, md)
        imts_with_period = [imt for imt in oq.imtls
                            if imt == 'PGA' or imt.startswith('SA')]
        imts_ok = len(imts_with_period) == len(oq.imtls)
        if (imts_ok and psd and psd.suggested()) or (
                imts_ok and oq.minimum_intensity):
            aw = get_effect(mags_by_trt, self.sitecol.one(), gsims_by_trt, oq)
            if psd:
                dic = {trt: [(float(mag), int(dst))
                             for mag, dst in psd.ddic[trt].items()]
                       for trt in psd.ddic if trt != 'default'}
                logging.info('pointsource_distance=\n%s', pprint.pformat(dic))
            if len(vars(aw)) > 1:  # more than _extra
                self.datastore['effect_by_mag_dst'] = aw
        smap = parallel.Starmap(classical, h5=self.datastore.hdf5,
                                num_cores=oq.num_cores)
        smap.monitor.save('srcfilter', self.src_filter())
        self.submit_tasks(smap)
        acc0 = self.acc0()  # create the rup/ datasets BEFORE swmr_on()
        rlzs_by_grp = self.full_lt.get_rlzs_by_grp()
        G_ = sum(len(vals) for vals in rlzs_by_grp.values())
        size = self.N * len(oq.imtls.array) * G_ * 8
        logging.info('Required %s for the ProbabilityMaps', humansize(size))
        self.datastore['rlzs_by_grp'] = rlzs_by_grp
        self.datastore.swmr_on()
        smap.h5 = self.datastore.hdf5
        self.calc_times = AccumDict(accum=numpy.zeros(3, F32))
        try:
            acc = smap.reduce(self.agg_dicts, acc0)
            self.store_rlz_info(acc.eff_ruptures)
        finally:
            with self.monitor('store source_info'):
                self.store_source_info(self.calc_times)
            if self.by_task:
                logging.info('Storing by_task information')
                num_tasks = max(self.by_task) + 1,
                er = self.datastore.create_dset('by_task/eff_ruptures',
                                                U32, num_tasks)
                es = self.datastore.create_dset('by_task/eff_sites',
                                                U32, num_tasks)
                si = self.datastore.create_dset('by_task/srcids',
                                                hdf5.vstr, num_tasks,
                                                fillvalue=None)
                for task_no, rec in self.by_task.items():
                    effrups, effsites, srcids = rec
                    er[task_no] = effrups
                    es[task_no] = effsites
                    si[task_no] = ' '.join(srcids)
                self.by_task.clear()
        self.numrups = sum(arr[0] for arr in self.calc_times.values())
        numsites = sum(arr[1] for arr in self.calc_times.values())
        logging.info('Effective number of ruptures: {:_d}/{:_d}'.format(
            int(self.numrups), self.totrups))
        logging.info('Effective number of sites per rupture: %d',
                     numsites / self.numrups)
        if psd:
            psdist = max(max(psd.ddic[trt].values()) for trt in psd.ddic)
            if psdist and self.maxradius >= psdist / 2:
                logging.warning('The pointsource_distance of %d km is too '
                                'small compared to a maxradius of %d km',
                                psdist, self.maxradius)
        self.calc_times.clear()  # save a bit of memory
        return acc

    def submit_tasks(self, smap):
        """
        Submit tasks to the passed Starmap
        """
        oq = self.oqparam
        gsims_by_trt = self.full_lt.get_gsims_by_trt()
        src_groups = self.csm.src_groups

        def srcweight(src):
            trt = src.tectonic_region_type
            g = len(gsims_by_trt[trt])
            return src.weight * g

        logging.info('Weighting the sources')
        totweight = 0
        for sg in src_groups:
            for src in sg:
                totweight += srcweight(src)
                if src.code == b'C' and src.num_ruptures > 10_000:
                    msg = ('{} is suspiciously large, containing {:_d} '
                           'ruptures with complex_fault_mesh_spacing={} km')
                    spc = oq.complex_fault_mesh_spacing
                    logging.info(msg.format(src, src.num_ruptures, spc))
        assert oq.max_sites_per_tile > oq.max_sites_disagg, (
            oq.max_sites_per_tile, oq.max_sites_disagg)
        hint = 1 if self.N <= oq.max_sites_disagg else numpy.ceil(
            self.N / oq.max_sites_per_tile)
        sf = self.src_filter()
        srcfilters = sf.split_in_tiles(hint)
        ntiles = len(srcfilters)
        T = len(srcfilters[0].sitecol)
        if ntiles > 1:
            logging.info('Generated %d tiles with %d sites each', ntiles, T)

        # estimate max memory per core
        max_num_gsims = max(len(gsims) for gsims in gsims_by_trt.values())
        max_num_grp_ids = max(
            len(grp_ids) for grp_ids in self.datastore['grp_ids'])
        num_levels = len(oq.imtls.array)
        pmapbytes = T * num_levels * max_num_gsims * max_num_grp_ids * 8
        if pmapbytes > TWO32:
            logging.warning(
                TOOBIG % (T, num_levels, max_num_gsims, max_num_grp_ids,
                          humansize(pmapbytes)))
        logging.info(MAXMEMORY % (T, num_levels, max_num_gsims,
                                  max_num_grp_ids, humansize(pmapbytes)))

        C = 2 * oq.concurrent_tasks // ntiles or 1
        if oq.calculation_mode == 'preclassical':
            f1 = f2 = preclassical
            C *= 50  # use more tasks because there will be slow tasks
        elif oq.disagg_by_src or oq.is_ucerf() or oq.split_sources is False:
            # do not split the sources
            C *= 5  # use more tasks, especially in UCERF
            f1, f2 = classical, classical
        else:
            f1, f2 = classical, classical_split_filter
        max_weight = max(min(totweight / C, oq.max_weight), oq.min_weight)
        logging.info('tot_weight={:_d}, max_weight={:_d}'.format(
            int(totweight), int(max_weight)))
        param = dict(
            truncation_level=oq.truncation_level, imtls=oq.imtls,
            filter_distance=oq.filter_distance, reqv=oq.get_reqv(),
            pointsource_distance=getattr(oq.pointsource_distance, 'ddic', {}),
            point_rupture_bins=oq.point_rupture_bins,
            shift_hypo=oq.shift_hypo, max_weight=max_weight,
            collapse_level=oq.collapse_level, hint=hint,
            max_sites_disagg=oq.max_sites_disagg,
            af=self.af)
        for sg in src_groups:
            gsims = gsims_by_trt[sg.trt]
            param['rescale_weight'] = len(gsims)
            if sg.atomic:
                # do not split atomic groups
                nb = 1
                smap.submit((sg, sf, gsims, param), f1)
            else:  # regroup the sources in blocks
                blks = (groupby(sg, operator.attrgetter('source_id')).values()
                        if oq.disagg_by_src
                        else block_splitter(sg, totweight/C, srcweight,
                                            sort=True))
                blocks = list(blks)
                nb = len(blocks)
                for block in blocks:
                    logging.debug('Sending %d source(s) with weight %d',
                                  len(block),
                                  sum(srcweight(src) for src in block))
                    smap.submit((block, sf, gsims, param), f2)

            w = sum(srcweight(src) for src in sg)
            logging.info('TRT = %s', sg.trt)
            it = sorted(oq.maximum_distance.ddic[sg.trt].items())
            md = '%s->%d ... %s->%d' % (it[0] + it[-1])
            logging.info('max_dist={}, gsims={}, weight={:_d}, blocks={}'.
                         format(md, len(gsims), int(w), nb))

    def save_hazard(self, acc, pmap_by_kind):
        """
        Works by side effect by saving hcurves and hmaps on the datastore

        :param acc: ignored
        :param pmap_by_kind: a dictionary of ProbabilityMaps

        kind can be ('hcurves', 'mean'), ('hmaps', 'mean'),  ...
        """
        with self.monitor('saving statistics'):
            for kind in pmap_by_kind:  # i.e. kind == 'hcurves-stats'
                pmaps = pmap_by_kind[kind]
                if kind in ('hmaps-rlzs', 'hmaps-stats'):
                    # pmaps is a list of R pmaps
                    dset = self.datastore.getitem(kind)
                    for r, pmap in enumerate(pmaps):
                        for s in pmap:
                            dset[s, r] = pmap[s].array  # shape (M, P)
                elif kind in ('hcurves-rlzs', 'hcurves-stats'):
                    dset = self.datastore.getitem(kind)
                    for r, pmap in enumerate(pmaps):
                        for s in pmap:
                            dset[s, r] = pmap[s].array.reshape(self.M, self.L1)
            self.datastore.flush()

    def post_execute(self, pmap_by_key):
        """
        Collect the hazard curves by realization and export them.

        :param pmap_by_key:
            a dictionary key -> hazard curves
        """
        nr = {name: len(dset['mag']) for name, dset in self.datastore.items()
              if name.startswith('rup_')}
        if nr:  # few sites, log the number of ruptures per magnitude
            logging.info('%s', nr)
        oq = self.oqparam
        if oq.calculation_mode.endswith(('risk', 'damage', 'bcr')):
            with hdf5.File(self.datastore.tempname, 'a') as cache:
                cache['oqparam'] = oq
                cache['rlzs_by_grp'] = self.full_lt.get_rlzs_by_grp()
        data = []
        weights = [rlz.weight for rlz in self.realizations]
        pgetter = getters.PmapGetter(
            self.datastore, weights, self.sitecol.sids, oq.imtls)
        with self.monitor('saving probability maps'):
            for key, pmap in pmap_by_key.items():
                if isinstance(key, str):  # disagg_by_src
                    serial = self.csm.source_info[key][readinput.SERIAL]
                    self.datastore['disagg_by_src'][..., serial] = (
                        pgetter.get_hcurves(
                            {'grp-%02d' % gid: pmap[gid] for gid in pmap}))
                elif pmap:  # pmap can be missing if the group is filtered away
                    # key is the group ID
                    base.fix_ones(pmap)  # avoid saving PoEs == 1
                    trt = self.full_lt.trt_by_grp[key]
                    name = 'poes/grp-%02d' % key
                    self.datastore[name] = pmap
                    if oq.calculation_mode.endswith(('risk', 'damage', 'bcr')):
                        with hdf5.File(self.datastore.tempname, 'a') as cache:
                            cache[name] = pmap
                    extreme = max(
                        get_extreme_poe(pmap[sid].array, oq.imtls)
                        for sid in pmap)
                    data.append((key, trt, extreme))
        if oq.hazard_calculation_id is None and 'poes' in self.datastore:
            self.datastore['disagg_by_grp'] = numpy.array(
                sorted(data), grp_extreme_dt)
            self.calc_stats()

    def calc_stats(self):
        oq = self.oqparam
        hstats = oq.hazard_stats()
        # initialize datasets
        imls = oq.imtls.array
        N = len(self.sitecol.complete)
        P = len(oq.poes)
        M = self.M = len(oq.imtls)
        imts = list(oq.imtls)
        if oq.soil_intensities is not None:
            L = M * len(oq.soil_intensities)
        else:
            L = len(imls)
        L1 = self.L1 = L // M
        R = len(self.realizations)
        S = len(hstats)
        if R > 1 and oq.individual_curves or not hstats:
            self.datastore.create_dset('hcurves-rlzs', F32, (N, R, M, L1))
            self.datastore.set_shape_attrs(
                'hcurves-rlzs', site_id=N, rlz_id=R, imt=imts, lvl=L1)
            if oq.poes:
                self.datastore.create_dset('hmaps-rlzs', F32, (N, R, M, P))
                self.datastore.set_shape_attrs(
                    'hmaps-rlzs', site_id=N, rlz_id=R,
                    imt=list(oq.imtls), poe=oq.poes)
        if hstats:
            self.datastore.create_dset('hcurves-stats', F32, (N, S, M, L1))
            self.datastore.set_shape_attrs(
                'hcurves-stats', site_id=N, stat=list(hstats),
                imt=imts, lvl=numpy.arange(L1))
            if oq.poes:
                self.datastore.create_dset('hmaps-stats', F32, (N, S, M, P))
                self.datastore.set_shape_attrs(
                    'hmaps-stats', site_id=N, stat=list(hstats),
                    imt=list(oq.imtls), poe=oq.poes)
        ct = oq.concurrent_tasks or 1
        logging.info('Building hazard statistics')
        self.weights = [rlz.weight for rlz in self.realizations]
        dstore = (self.datastore.parent if oq.hazard_calculation_id
                  else self.datastore)
        allargs = [  # this list is very fast to generate
            (getters.PmapGetter(
                dstore, self.weights, t.sids, oq.imtls, oq.poes),
             N, hstats, oq.individual_curves, oq.max_sites_disagg,
             self.amplifier)
            for t in self.sitecol.split_in_tiles(ct)]
        if self.few_sites:
            dist = 'no'
        else:
            dist = None  # parallelize as usual
        parallel.Starmap(
            build_hazard, allargs, distribute=dist, h5=self.datastore.hdf5
        ).reduce(self.save_hazard)
        if 'hmaps-stats' in self.datastore:
            hmaps = self.datastore.sel('hmaps-stats', stat='mean')  # NSMP
            maxhaz = hmaps.max(axis=(0, 1, 3))
            mh = dict(zip(self.oqparam.imtls, maxhaz))
            logging.info('The maximum hazard map values are %s', mh)
            if Image is None or not self.from_engine:  # missing PIL
                return
            M, P = hmaps.shape[2:]
            logging.info('Saving %dx%d mean hazard maps', M, P)
            inv_time = oq.investigation_time
            allargs = []
            for m, imt in enumerate(self.oqparam.imtls):
                for p, poe in enumerate(self.oqparam.poes):
                    dic = dict(m=m, p=p, imt=imt, poe=poe, inv_time=inv_time,
                               calc_id=self.datastore.calc_id,
                               array=hmaps[:, 0, m, p])
                    allargs.append((dic, self.sitecol.lons, self.sitecol.lats))
            smap = parallel.Starmap(make_hmap_png, allargs)
            for dic in smap:
                self.datastore['png/hmap_%(m)d_%(p)d' % dic] = dic['img']


def make_hmap_png(hmap, lons, lats):
    """
    :param hmap:
        a dictionary with keys calc_id, m, p, imt, poe, inv_time, array
    :param lons: an array of longitudes
    :param lats: an array of latitudes
    :returns: an Image object containing the hazard map
    """
    import matplotlib.pyplot as plt
    fig = plt.figure()
    ax = fig.add_subplot(111)
    ax.grid(True)
    ax.set_title('hmap for IMT=%(imt)s, poe=%(poe)s\ncalculation %(calc_id)d,'
                 'inv_time=%(inv_time)dy' % hmap)
    ax.set_ylabel('Longitude')
    coll = ax.scatter(lons, lats, c=hmap['array'], cmap='jet')
    plt.colorbar(coll)
    bio = io.BytesIO()
    plt.savefig(bio, format='png')
    return dict(img=Image.open(bio), m=hmap['m'], p=hmap['p'])


@base.calculators.add('preclassical')
class PreCalculator(ClassicalCalculator):
    """
    Calculator to filter the sources and compute the number of effective
    ruptures
    """
    core_task = preclassical


def build_hazard(pgetter, N, hstats, individual_curves,
                 max_sites_disagg, amplifier, monitor):
    """
    :param pgetter: an :class:`openquake.commonlib.getters.PmapGetter`
    :param N: the total number of sites
    :param hstats: a list of pairs (statname, statfunc)
    :param individual_curves: if True, also build the individual curves
    :param max_sites_disagg: if there are less sites than this, store rup info
    :param amplifier: instance of Amplifier or None
    :param monitor: instance of Monitor
    :returns: a dictionary kind -> ProbabilityMap

    The "kind" is a string of the form 'rlz-XXX' or 'mean' of 'quantile-XXX'
    used to specify the kind of output.
    """
    with monitor('read PoEs'):
        pgetter.init()
        if amplifier:
            with hdf5.File(pgetter.filename, 'r') as f:
                ampcode = f['sitecol'].ampcode
            imtls = DictArray({imt: amplifier.amplevels
                               for imt in pgetter.imtls})
        else:
            imtls = pgetter.imtls
    poes, weights = pgetter.poes, pgetter.weights
    M = len(imtls)
    P = len(poes)
    L = len(imtls.array)
    R = len(weights)
    S = len(hstats)
    pmap_by_kind = {}
    if R > 1 and individual_curves or not hstats:
        pmap_by_kind['hcurves-rlzs'] = [ProbabilityMap(L) for r in range(R)]
    if hstats:
        pmap_by_kind['hcurves-stats'] = [ProbabilityMap(L) for r in range(S)]
        if poes:
            pmap_by_kind['hmaps-stats'] = [
                ProbabilityMap(M, P) for r in range(S)]
    combine_mon = monitor('combine pmaps', measuremem=False)
    compute_mon = monitor('compute stats', measuremem=False)
    for sid in pgetter.sids:
        with combine_mon:
            pcurves = pgetter.get_pcurves(sid)
            if amplifier:
                pcurves = amplifier.amplify(ampcode[sid], pcurves)
                # NB: the pcurves have soil levels != IMT levels
        if sum(pc.array.sum() for pc in pcurves) == 0:  # no data
            continue
        with compute_mon:
            if hstats:
                arr = numpy.array([pc.array for pc in pcurves])
                for s, (statname, stat) in enumerate(hstats.items()):
                    pc = getters.build_stat_curve(arr, imtls, stat, weights)
                    pmap_by_kind['hcurves-stats'][s][sid] = pc
                    if poes:
                        hmap = calc.make_hmap(pc, imtls, poes, sid)
                        pmap_by_kind['hmaps-stats'][s].update(hmap)
            if R > 1 and individual_curves or not hstats:
                for pmap, pc in zip(pmap_by_kind['hcurves-rlzs'], pcurves):
                    pmap[sid] = pc
                if poes:
                    pmap_by_kind['hmaps-rlzs'] = [
                        calc.make_hmap(pc, imtls, poes, sid) for pc in pcurves]
    return pmap_by_kind<|MERGE_RESOLUTION|>--- conflicted
+++ resolved
@@ -83,53 +83,34 @@
     with monitor("splitting/filtering sources"):
         splits, _stime = split_sources(srcs)
 
-    def weight(src):
+    def weight(src, N=len(srcfilter.sitecol.complete)):
         n = 10 * numpy.sqrt(src.nsites / N)
         return src.weight * params['rescale_weight'] * n
-<<<<<<< HEAD
-    for sf in srcfilter.split_in_tiles(params['hint']):
+
+    sf_tiles = srcfilter.split_in_tiles(params['hint'])
+    for sf in sf_tiles:
         sources = [src for src, _idx in sf.filter(splits)]
         if not sources:
             yield {'pmap': {}}
             continue
         maxw = params['max_weight']
-        N = len(srcfilter.sitecol.complete)
         blocks = list(block_splitter(sources, maxw, weight))
-        subtasks = len(blocks) - 1
-        for block in blocks[:-1]:
+        if len(sf_tiles) == 1 and len(blocks) == 1:
+            yield classical(blocks[-1], sf, gsims, params, monitor)
+            break
+        for block in blocks:
             yield classical, block, sf, gsims, params
-        if monitor.calc_id and subtasks:
-            msg = 'produced %d subtask(s) with mean weight %d' % (
-                subtasks, numpy.mean([b.weight for b in blocks[:-1]]))
-            try:
-                logs.dbcmd('log', monitor.calc_id, datetime.utcnow(), 'DEBUG',
-                           'classical_split_filter#%d' % monitor.task_no, msg)
-            except Exception:
-                # a foreign key error in case of `oq run` is expected
-                print(msg)
-        yield classical(blocks[-1], sf, gsims, params, monitor)
+        msg = 'produced %d subtask(s) with mean weight %d' % (
+            len(blocks), numpy.mean([b.weight for b in blocks]))
+        try:
+            logs.dbcmd('log', monitor.calc_id, datetime.utcnow(), 'DEBUG',
+                       'classical_split_filter#%d' % monitor.task_no, msg)
+        except Exception:
+            # a foreign key error in case of `oq run` is expected
+            print(msg)
 
 
 def preclassical(srcs, srcfilter, gsims, params, monitor):
-=======
-    blocks = list(block_splitter(sources, maxw, weight))
-    if len(blocks) == 1:
-        yield classical(blocks[-1], srcfilter, gsims, params, monitor)
-        return
-    for block in blocks:
-        yield classical_, block, gsims, params
-    msg = 'produced %d subtask(s) with mean weight %d' % (
-        len(blocks), numpy.mean([b.weight for b in blocks]))
-    try:
-        logs.dbcmd('log', monitor.calc_id, datetime.utcnow(), 'DEBUG',
-                   'classical_split_filter#%d' % monitor.task_no, msg)
-    except Exception:
-        # a foreign key error in case of `oq run` is expected
-        print(msg)
-
-
-def preclassical(srcs, gsims, params, monitor):
->>>>>>> 9717d378
     """
     Split and prefilter the sources
     """
@@ -450,7 +431,7 @@
         logging.info(MAXMEMORY % (T, num_levels, max_num_gsims,
                                   max_num_grp_ids, humansize(pmapbytes)))
 
-        C = 2 * oq.concurrent_tasks // ntiles or 1
+        C = oq.concurrent_tasks or 1
         if oq.calculation_mode == 'preclassical':
             f1 = f2 = preclassical
             C *= 50  # use more tasks because there will be slow tasks
@@ -482,7 +463,7 @@
             else:  # regroup the sources in blocks
                 blks = (groupby(sg, operator.attrgetter('source_id')).values()
                         if oq.disagg_by_src
-                        else block_splitter(sg, totweight/C, srcweight,
+                        else block_splitter(sg, totweight/C*ntiles, srcweight,
                                             sort=True))
                 blocks = list(blks)
                 nb = len(blocks)
