--- conflicted
+++ resolved
@@ -1151,15 +1151,11 @@
     investigation_time = djm.FloatField()
     # Order number of this Stochastic Event Set in a series of SESs
     # (for a given logic tree realization).
-<<<<<<< HEAD
-    ordinal = djm.IntegerField()
-=======
     # For `complete logic tree` SESs, this should be None/NULL.
     ordinal = djm.IntegerField(null=True)
     # A flag to indicate that this is a `complete logic
     # tree` SES.
     complete_logic_tree_ses = djm.BooleanField(default=False)
->>>>>>> 9ce67325
 
     class Meta:
         db_table = 'hzrdr\".\"ses'
