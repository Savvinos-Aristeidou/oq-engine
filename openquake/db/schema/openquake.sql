/*
  OpenQuake database schema definitions.

    Copyright (c) 2010-2011, GEM Foundation.

    OpenQuake database is made available under the Open Database License:
    http://opendatacommons.org/licenses/odbl/1.0/. Any rights in individual
    contents of the database are licensed under the Database Contents License:
    http://opendatacommons.org/licenses/dbcl/1.0/

*/


------------------------------------------------------------------------
-- Name space definitions go here
------------------------------------------------------------------------
CREATE SCHEMA admin;
CREATE SCHEMA eqcat;
CREATE SCHEMA hzrdi;
CREATE SCHEMA hzrdr;
CREATE SCHEMA oqmif;
CREATE SCHEMA riski;
CREATE SCHEMA riskr;
CREATE SCHEMA uiapi;



------------------------------------------------------------------------
-- Table definitions go here
------------------------------------------------------------------------


-- Organization
CREATE TABLE admin.organization (
    id SERIAL PRIMARY KEY,
    name VARCHAR NOT NULL,
    address VARCHAR,
    url VARCHAR,
    last_update timestamp without time zone
        DEFAULT timezone('UTC'::text, now()) NOT NULL
) TABLESPACE admin_ts;


-- OpenQuake users
CREATE TABLE admin.oq_user (
    id SERIAL PRIMARY KEY,
    user_name VARCHAR NOT NULL,
    full_name VARCHAR NOT NULL,
    organization_id INTEGER NOT NULL,
    -- Whether the data owned by the user is visible to the general public.
    data_is_open boolean NOT NULL DEFAULT TRUE,
    last_update timestamp without time zone
        DEFAULT timezone('UTC'::text, now()) NOT NULL
) TABLESPACE admin_ts;


-- Revision information
CREATE TABLE admin.revision_info (
    id SERIAL PRIMARY KEY,
    artefact VARCHAR NOT NULL,
    revision VARCHAR NOT NULL,
    -- The step will be used for schema upgrades and data migrations.
    step INTEGER NOT NULL DEFAULT 0,
    last_update timestamp without time zone
        DEFAULT timezone('UTC'::text, now()) NOT NULL
) TABLESPACE admin_ts;


-- Earthquake catalog
CREATE TABLE eqcat.catalog (
    id SERIAL PRIMARY KEY,
    owner_id INTEGER NOT NULL,
    -- This is *not* a foreign key.
    eventid INTEGER NOT NULL,
    agency VARCHAR NOT NULL,
    identifier VARCHAR NOT NULL,
    time timestamp without time zone NOT NULL,
    -- error in seconds
    time_error float NOT NULL,
    -- depth in km
    depth float NOT NULL,
    -- error in km
    depth_error float NOT NULL,
    -- One of unknown, aftershock or foreshock
    event_class VARCHAR,
        CONSTRAINT event_class_value CHECK (
            event_class is NULL
            OR (event_class IN ('aftershock', 'foreshock'))),
    magnitude_id INTEGER NOT NULL,
    surface_id INTEGER NOT NULL,
    last_update timestamp without time zone
        DEFAULT timezone('UTC'::text, now()) NOT NULL
) TABLESPACE eqcat_ts;
SELECT AddGeometryColumn('eqcat', 'catalog', 'point', 4326, 'POINT', 2);
ALTER TABLE eqcat.catalog ALTER COLUMN point SET NOT NULL;


-- Earthquake event magnitudes
CREATE TABLE eqcat.magnitude (
    id SERIAL PRIMARY KEY,
    mb_val float,
    mb_val_error float,
    ml_val float,
    ml_val_error float,
    ms_val float,
    ms_val_error float,
    mw_val float,
    mw_val_error float,
    last_update timestamp without time zone
        DEFAULT timezone('UTC'::text, now()) NOT NULL
) TABLESPACE eqcat_ts;


-- Earthquake event surface (an ellipse with an angle)
CREATE TABLE eqcat.surface (
    id SERIAL PRIMARY KEY,
    -- Semi-minor axis: The shortest radius of an ellipse.
    semi_minor float NOT NULL,
    -- Semi-major axis: The longest radius of an ellipse.
    semi_major float NOT NULL,
    strike float NOT NULL,
        CONSTRAINT strike_value CHECK ((strike >= 0.0) AND (strike <= 360.0)),
    last_update timestamp without time zone
        DEFAULT timezone('UTC'::text, now()) NOT NULL
) TABLESPACE eqcat_ts;

-- global catalog view, needed for Geonode integration
CREATE VIEW eqcat.catalog_allfields AS
SELECT
    eqcat.catalog.*,
    eqcat.surface.semi_minor, eqcat.surface.semi_major,
    eqcat.surface.strike,
    eqcat.magnitude.mb_val, eqcat.magnitude.mb_val_error,
    eqcat.magnitude.ml_val, eqcat.magnitude.ml_val_error,
    eqcat.magnitude.ms_val, eqcat.magnitude.ms_val_error,
    eqcat.magnitude.mw_val, eqcat.magnitude.mw_val_error
FROM eqcat.catalog, eqcat.magnitude, eqcat.surface
WHERE
    eqcat.catalog.magnitude_id = eqcat.magnitude.id
    AND eqcat.catalog.surface_id = eqcat.surface.id;

-- rupture
CREATE TABLE hzrdi.rupture (
    id SERIAL PRIMARY KEY,
    owner_id INTEGER NOT NULL,
    -- Associates the rupture with a source model input file (uploaded by a GUI
    -- user).
    input_id INTEGER,
    -- gml:id
    gid VARCHAR NOT NULL,
    name VARCHAR,
    description VARCHAR,
    -- seismic input type
    si_type VARCHAR NOT NULL DEFAULT 'simple'
        CONSTRAINT si_type CHECK (si_type IN ('complex', 'point', 'simple')),
    -- Tectonic region type, one of:
    --      Active Shallow Crust (active)
    --      Stable Shallow Crust (stable)
    --      Subduction Interface (interface)
    --      Subduction IntraSlab (intraslab)
    --      Volcanic             (volcanic)
    tectonic_region VARCHAR NOT NULL CONSTRAINT tect_region_val
        CHECK(tectonic_region IN (
            'active', 'stable', 'interface', 'intraslab', 'volcanic')),
    rake float,
        CONSTRAINT rake_value CHECK (
            rake is NULL OR ((rake >= -180.0) AND (rake <= 180.0))),
    magnitude float NOT NULL,
    -- One of:
    --      body wave magnitude (Mb)
    --      duration magnitude (Md)
    --      local magnitude (Ml)
    --      surface wave magnitude (Ms)
    --      moment magnitude (Mw)
    magnitude_type VARCHAR(2) NOT NULL DEFAULT 'Mw' CONSTRAINT mage_type_val
        CHECK(magnitude_type IN ('Mb', 'Md', 'Ml', 'Ms', 'Mw')),
    simple_fault_id INTEGER,
    complex_fault_id INTEGER,
    last_update timestamp without time zone
        DEFAULT timezone('UTC'::text, now()) NOT NULL
) TABLESPACE hzrdi_ts;
SELECT AddGeometryColumn('hzrdi', 'rupture', 'point', 4326, 'POINT', 3);


-- source
CREATE TABLE hzrdi.source (
    id SERIAL PRIMARY KEY,
    owner_id INTEGER NOT NULL,
    -- Associates the source with a source model input file (uploaded by a GUI
    -- user).
    input_id INTEGER,
    -- gml:id
    gid VARCHAR NOT NULL,
    name VARCHAR,
    description VARCHAR,
    -- seismic input type
    si_type VARCHAR NOT NULL DEFAULT 'simple'
        CONSTRAINT si_type CHECK
        (si_type IN ('area', 'point', 'complex', 'simple')),
    -- Tectonic region type, one of:
    --      Active Shallow Crust (active)
    --      Stable Shallow Crust (stable)
    --      Subduction Interface (interface)
    --      Subduction IntraSlab (intraslab)
    --      Volcanic             (volcanic)
    tectonic_region VARCHAR NOT NULL CONSTRAINT tect_region_val
        CHECK(tectonic_region IN (
            'active', 'stable', 'interface', 'intraslab', 'volcanic')),
    simple_fault_id INTEGER,
    complex_fault_id INTEGER,
    rake float,
        CONSTRAINT rake_value CHECK (
            rake is NULL OR ((rake >= -180.0) AND (rake <= 180.0))),
    -- hypocentral depth and the rupture depth distribution are only set for
    -- point/area sources
    hypocentral_depth float,
    r_depth_distr_id INTEGER,
    last_update timestamp without time zone
        DEFAULT timezone('UTC'::text, now()) NOT NULL
) TABLESPACE hzrdi_ts;
SELECT AddGeometryColumn('hzrdi', 'source', 'point', 4326, 'POINT', 2);
SELECT AddGeometryColumn('hzrdi', 'source', 'area', 4326, 'POLYGON', 2);


-- Simple fault geometry
CREATE TABLE hzrdi.simple_fault (
    id SERIAL PRIMARY KEY,
    owner_id INTEGER NOT NULL,
    -- gml:id
    gid VARCHAR NOT NULL,
    name VARCHAR,
    description VARCHAR,
    dip float NOT NULL
        CONSTRAINT dip_value CHECK ((dip >= 0.0) AND (dip <= 90.0)),
    upper_depth float NOT NULL
        CONSTRAINT upper_depth_val CHECK (upper_depth >= 0.0),
    lower_depth float NOT NULL
        CONSTRAINT lower_depth_val CHECK (lower_depth >= 0.0),
    mfd_tgr_id INTEGER,
    mfd_evd_id INTEGER,
    last_update timestamp without time zone
        DEFAULT timezone('UTC'::text, now()) NOT NULL
) TABLESPACE hzrdi_ts;
SELECT AddGeometryColumn('hzrdi', 'simple_fault', 'edge', 4326, 'LINESTRING', 3);
ALTER TABLE hzrdi.simple_fault ALTER COLUMN edge SET NOT NULL;
SELECT AddGeometryColumn('hzrdi', 'simple_fault', 'outline', 4326, 'POLYGON', 3);

-- Magnitude frequency distribution, Evenly discretized
CREATE TABLE hzrdi.mfd_evd (
    id SERIAL PRIMARY KEY,
    owner_id INTEGER NOT NULL,
    -- One of:
    --      body wave magnitude (Mb)
    --      duration magnitude (Md)
    --      local magnitude (Ml)
    --      surface wave magnitude (Ms)
    --      moment magnitude (Mw)
    magnitude_type VARCHAR(2) NOT NULL DEFAULT 'Mw' CONSTRAINT mage_type_val
        CHECK(magnitude_type IN ('Mb', 'Md', 'Ml', 'Ms', 'Mw')),
    min_val float NOT NULL,
    -- The maximum magnitude value will be derived/calculated for evenly
    -- discretized magnitude frequency distributions.
    -- It is initialized with a value that should never occur in practice.
    max_val float NOT NULL DEFAULT -1.0,
    bin_size float NOT NULL,
    mfd_values float[] NOT NULL,
    total_cumulative_rate float,
    total_moment_rate float,
    last_update timestamp without time zone
        DEFAULT timezone('UTC'::text, now()) NOT NULL
) TABLESPACE hzrdi_ts;


-- Magnitude frequency distribution, Truncated Gutenberg Richter
CREATE TABLE hzrdi.mfd_tgr (
    id SERIAL PRIMARY KEY,
    owner_id INTEGER NOT NULL,
    -- One of:
    --      body wave magnitude (Mb)
    --      duration magnitude (Md)
    --      local magnitude (Ml)
    --      surface wave magnitude (Ms)
    --      moment magnitude (Mw)
    magnitude_type VARCHAR(2) NOT NULL DEFAULT 'Mw' CONSTRAINT mage_type_val
        CHECK(magnitude_type IN ('Mb', 'Md', 'Ml', 'Ms', 'Mw')),
    min_val float NOT NULL,
    max_val float NOT NULL,
    a_val float NOT NULL,
    b_val float NOT NULL,
    total_cumulative_rate float,
    total_moment_rate float,
    last_update timestamp without time zone
        DEFAULT timezone('UTC'::text, now()) NOT NULL
) TABLESPACE hzrdi_ts;


-- simple source view, needed for Opengeo server integration
CREATE VIEW hzrdi.simple_source AS
SELECT
    -- Columns specific to hzrdi.source
    hzrdi.source.id,
    hzrdi.source.owner_id,
    hzrdi.source.input_id,
    hzrdi.source.gid,
    hzrdi.source.name,
    hzrdi.source.description,
    hzrdi.source.si_type,
    hzrdi.source.tectonic_region,
    hzrdi.source.rake,

    -- Columns specific to hzrdi.simple_fault
    hzrdi.simple_fault.dip,
    hzrdi.simple_fault.upper_depth,
    hzrdi.simple_fault.lower_depth,
    hzrdi.simple_fault.edge,
    hzrdi.simple_fault.outline,

    CASE WHEN mfd_evd_id IS NOT NULL THEN 'evd' ELSE 'tgr' END AS mfd_type,

    -- Common MFD columns, only one of each will be not NULL.
    COALESCE(hzrdi.mfd_evd.magnitude_type, hzrdi.mfd_tgr.magnitude_type)
        AS magnitude_type,
    COALESCE(hzrdi.mfd_evd.min_val, hzrdi.mfd_tgr.min_val) AS min_val,
    COALESCE(hzrdi.mfd_evd.max_val, hzrdi.mfd_tgr.max_val) AS max_val,
    COALESCE(hzrdi.mfd_evd.total_cumulative_rate,
             hzrdi.mfd_tgr.total_cumulative_rate) AS total_cumulative_rate,
    COALESCE(hzrdi.mfd_evd.total_moment_rate,
             hzrdi.mfd_tgr.total_moment_rate) AS total_moment_rate,

    -- Columns specific to hzrdi.mfd_evd
    hzrdi.mfd_evd.bin_size AS evd_bin_size,
    hzrdi.mfd_evd.mfd_values AS evd_values,

    -- Columns specific to hzrdi.mfd_tgr
    hzrdi.mfd_tgr.a_val AS tgr_a_val,
    hzrdi.mfd_tgr.b_val AS tgr_b_val
FROM
    hzrdi.source
JOIN hzrdi.simple_fault ON hzrdi.simple_fault.id = hzrdi.source.simple_fault_id
LEFT OUTER JOIN hzrdi.mfd_evd ON
    hzrdi.mfd_evd.id = hzrdi.simple_fault.mfd_evd_id
LEFT OUTER JOIN hzrdi.mfd_tgr ON
    hzrdi.mfd_tgr.id  = hzrdi.simple_fault.mfd_tgr_id;


-- simple rupture view, needed for Opengeo server integration
CREATE VIEW hzrdi.simple_rupture (
    id, owner_id, input_id, gid, name, description, si_type, tectonic_region,
    rake, magnitude, magnitude_type, edge, fault_outline) AS
SELECT
    rup.id, rup.owner_id, rup.input_id, rup.gid, rup.name, rup.description,
    rup.si_type, rup.tectonic_region, rup.rake, rup.magnitude,
    rup.magnitude_type, sfault.edge, sfault.outline
FROM
    hzrdi.rupture rup, hzrdi.simple_fault sfault
WHERE
    rup.si_type = 'simple'
    AND rup.simple_fault_id = sfault.id;


-- Complex fault geometry
CREATE TABLE hzrdi.complex_fault (
    id SERIAL PRIMARY KEY,
    owner_id INTEGER NOT NULL,
    -- gml:id
    gid VARCHAR NOT NULL,
    name VARCHAR,
    description VARCHAR,
    mfd_tgr_id INTEGER,
    mfd_evd_id INTEGER,
    fault_edge_id INTEGER NOT NULL,
    last_update timestamp without time zone
        DEFAULT timezone('UTC'::text, now()) NOT NULL
) TABLESPACE hzrdi_ts;
SELECT AddGeometryColumn('hzrdi', 'complex_fault', 'outline', 4326, 'POLYGON', 3);


-- Fault edge
CREATE TABLE hzrdi.fault_edge (
    id SERIAL PRIMARY KEY,
    owner_id INTEGER NOT NULL,
    -- gml:id
    gid VARCHAR NOT NULL,
    name VARCHAR,
    description VARCHAR,
    last_update timestamp without time zone
        DEFAULT timezone('UTC'::text, now()) NOT NULL
) TABLESPACE hzrdi_ts;
SELECT AddGeometryColumn('hzrdi', 'fault_edge', 'top', 4326, 'LINESTRING', 3);
SELECT AddGeometryColumn('hzrdi', 'fault_edge', 'bottom', 4326, 'LINESTRING', 3);
ALTER TABLE hzrdi.fault_edge ALTER COLUMN top SET NOT NULL;
ALTER TABLE hzrdi.fault_edge ALTER COLUMN bottom SET NOT NULL;


-- complex source view, needed for Opengeo server integration
CREATE VIEW hzrdi.complex_source (
    id, owner_id, input_id, gid, name, description, si_type, tectonic_region,
    rake, top_edge, bottom_edge, fault_outline) AS
SELECT
    src.id, src.owner_id, src.input_id, src.gid, src.name, src.description,
    src.si_type, src.tectonic_region, src.rake, fedge.top, fedge.bottom,
    cfault.outline
FROM
    hzrdi.source src, hzrdi.complex_fault cfault, hzrdi.fault_edge fedge
WHERE
    src.si_type = 'complex'
    AND src.complex_fault_id = cfault.id AND cfault.fault_edge_id = fedge.id;


-- complex rupture view, needed for Opengeo server integration
CREATE VIEW hzrdi.complex_rupture (
    id, owner_id, input_id, gid, name, description, si_type, tectonic_region,
    rake, magnitude, magnitude_type, top_edge, bottom_edge, fault_outline) AS
SELECT
    rup.id, rup.owner_id, rup.input_id, rup.gid, rup.name, rup.description,
    rup.si_type, rup.tectonic_region, rup.rake, rup.magnitude,
    rup.magnitude_type, fedge.top, fedge.bottom, cfault.outline
FROM
    hzrdi.rupture rup, hzrdi.complex_fault cfault, hzrdi.fault_edge fedge
WHERE
    rup.si_type = 'complex'
    AND rup.complex_fault_id = cfault.id AND cfault.fault_edge_id = fedge.id;


-- Rupture depth distribution
CREATE TABLE hzrdi.r_depth_distr (
    id SERIAL PRIMARY KEY,
    owner_id INTEGER NOT NULL,
    -- gml:id
    gid VARCHAR NOT NULL,
    name VARCHAR,
    description VARCHAR,
    -- One of:
    --      body wave magnitude (Mb)
    --      duration magnitude (Md)
    --      local magnitude (Ml)
    --      surface wave magnitude (Ms)
    --      moment magnitude (Mw)
    magnitude_type VARCHAR(2) NOT NULL DEFAULT 'Mw' CONSTRAINT mage_type_val
        CHECK(magnitude_type IN ('Mb', 'Md', 'Ml', 'Ms', 'Mw')),
    magnitude float[] NOT NULL,
    depth float[] NOT NULL,
    last_update timestamp without time zone
        DEFAULT timezone('UTC'::text, now()) NOT NULL
) TABLESPACE hzrdi_ts;


-- Rupture rate model
CREATE TABLE hzrdi.r_rate_mdl (
    id SERIAL PRIMARY KEY,
    owner_id INTEGER NOT NULL,
    -- gml:id
    gid VARCHAR NOT NULL,
    name VARCHAR,
    description VARCHAR,
    mfd_tgr_id INTEGER,
    mfd_evd_id INTEGER,
    focal_mechanism_id INTEGER NOT NULL,
    -- There can be 1+ rupture rate models associated with a seismic source
    -- that's why the foreign key sits here.
    source_id INTEGER NOT NULL,
    last_update timestamp without time zone
        DEFAULT timezone('UTC'::text, now()) NOT NULL
) TABLESPACE hzrdi_ts;


-- Holds strike, dip and rake values with the respective constraints.
CREATE TABLE hzrdi.focal_mechanism (
    id SERIAL PRIMARY KEY,
    owner_id INTEGER NOT NULL,
    -- gml:id
    gid VARCHAR NOT NULL,
    name VARCHAR,
    description VARCHAR,
    strike float,
        CONSTRAINT strike_value CHECK (
            strike is NULL OR ((strike >= 0.0) AND (strike <= 360.0))),
    dip float,
        CONSTRAINT dip_value CHECK (
            dip is NULL OR ((dip >= 0.0) AND (dip <= 90.0))),
    rake float,
        CONSTRAINT rake_value CHECK (
            rake is NULL OR ((rake >= -180.0) AND (rake <= 180.0))),
    last_update timestamp without time zone
        DEFAULT timezone('UTC'::text, now()) NOT NULL
) TABLESPACE hzrdi_ts;


-- A batch of OpenQuake input files uploaded by the user
CREATE TABLE uiapi.upload (
    id SERIAL PRIMARY KEY,
    owner_id INTEGER NOT NULL,
    -- A user is looking for a batch of files uploaded in the past. How is he
    -- supposed to find or recognize them? Maybe a description might help..?
    description VARCHAR NOT NULL DEFAULT '',
    -- The directory where the input files belonging to a batch live on the
    -- server
    path VARCHAR NOT NULL UNIQUE,
    -- One of: pending, running, failed, succeeded
    status VARCHAR NOT NULL DEFAULT 'pending' CONSTRAINT upload_status_value
        CHECK(status IN ('pending', 'running', 'failed', 'succeeded')),
    job_pid INTEGER NOT NULL DEFAULT 0,
    last_update timestamp without time zone
        DEFAULT timezone('UTC'::text, now()) NOT NULL
) TABLESPACE uiapi_ts;


-- Set of input files for an OpenQuake job
CREATE TABLE uiapi.input_set (
    id SERIAL PRIMARY KEY,
    owner_id INTEGER NOT NULL,
    upload_id INTEGER,
    last_update timestamp without time zone
        DEFAULT timezone('UTC'::text, now()) NOT NULL
) TABLESPACE uiapi_ts;


-- A single OpenQuake input file uploaded by the user
CREATE TABLE uiapi.input (
    id SERIAL PRIMARY KEY,
    input_set_id INTEGER NOT NULL,
    -- The full path of the input file on the server
    path VARCHAR NOT NULL,
    -- Input file type, one of:
    --      source model file (source)
    --      source logic tree (lt_source)
    --      GMPE logic tree (lt_gmpe)
    --      exposure file (exposure)
    --      vulnerability file (vulnerability)
    --      rupture file (rupture)
    input_type VARCHAR NOT NULL CONSTRAINT input_type_value
        CHECK(input_type IN ('unknown', 'source', 'lt_source', 'lt_gmpe',
                             'exposure', 'rupture',
                             'vulnerability', 'vulnerability_retrofitted')),
    -- Number of bytes in file
    size INTEGER NOT NULL DEFAULT 0,
    last_update timestamp without time zone
        DEFAULT timezone('UTC'::text, now()) NOT NULL
) TABLESPACE uiapi_ts;


-- An OpenQuake engine run started by the user
CREATE TABLE uiapi.oq_job (
    id SERIAL PRIMARY KEY,
    owner_id INTEGER NOT NULL,
    description VARCHAR NOT NULL,
    -- The full path of the location where the input files for the calculation
    -- engine reside. This is used internally by openquake-server, can probably
    -- be removed (see https://github.com/gem/openquake-server/issues/55)
    path VARCHAR UNIQUE,
    -- One of:
    --      classical (Classical PSHA)
    --      event_based (Probabilistic event based)
    --      scenario (Scenario)
    --      disaggregation (Hazard only)
    --      uhs (Uniform Hazard Spectra; Hazard only)
    --      classical_bcr (Benefit-cost ratio calc based on Classical PSHA)
    --      event_based_bcr (BCR calc based on Probabilistic event-based)
    -- Note: 'classical' and 'event_based' are both probabilistic methods
    calc_mode VARCHAR NOT NULL CONSTRAINT calc_mode_value
<<<<<<< HEAD
        CHECK(((calc_mode IS NOT NULL)
            AND (calc_mode IN ('classical', 'event_based', 'scenario',
                           'disaggregation', 'uhs',
                           'classical_bcr', 'event_based_bcr')))),
=======
        CHECK(calc_mode IN ('classical', 'event_based', 'scenario',
                            'disaggregation', 'uhs',
                            'classical_bcr', 'event_based_bcr')),
>>>>>>> fd8c080d
    -- Job type: hazard and/or risk
    job_type VARCHAR[] CONSTRAINT job_type_value
        CHECK(((job_type IS NOT NULL)
            -- The array_length() function is supposed to return an int,
            -- but if you pass it zero-length array, is returns NULL instead of 0.
            AND (array_length(job_type, 1) IS NOT NULL)
            AND (job_type <@ ARRAY['hazard', 'risk']::VARCHAR[]))),
    -- One of: pending, running, failed, succeeded
    status VARCHAR NOT NULL DEFAULT 'pending' CONSTRAINT job_status_value
        CHECK(status IN ('pending', 'running', 'failed', 'succeeded')),
    duration INTEGER NOT NULL DEFAULT 0,
    job_pid INTEGER NOT NULL DEFAULT 0,
    supervisor_pid INTEGER NOT NULL DEFAULT 0,
    oq_params_id INTEGER NOT NULL,
    last_update timestamp without time zone
        DEFAULT timezone('UTC'::text, now()) NOT NULL
) TABLESPACE uiapi_ts;


-- Tracks various job statistics
CREATE TABLE uiapi.job_stats (
    id SERIAL PRIMARY KEY,
    oq_job_id INTEGER NOT NULL,
    start_time timestamp with time zone,
    stop_time timestamp with time zone,
    -- The number of total sites in the calculation
    num_sites INTEGER NOT NULL,
    -- The number of logic tree samples (for hazard jobs of all types except scenario)
    realizations INTEGER
) TABLESPACE uiapi_ts;


-- The parameters needed for an OpenQuake engine run
CREATE TABLE uiapi.oq_params (
    id SERIAL PRIMARY KEY,
    calc_mode VARCHAR NOT NULL CONSTRAINT calc_mode_value
<<<<<<< HEAD
        CHECK(((calc_mode IS NOT NULL)
            AND (calc_mode IN ('classical', 'event_based', 'scenario',
                           'disaggregation', 'uhs',
                           'classical_bcr', 'event_based_bcr')))),
=======
        CHECK(calc_mode IN ('classical', 'event_based', 'scenario',
                            'disaggregation', 'uhs',
                            'classical_bcr', 'event_based_bcr')),
>>>>>>> fd8c080d
    -- Job type: hazard and/or risk.
    job_type VARCHAR[] CONSTRAINT job_type_value
        CHECK(((job_type IS NOT NULL)
           -- The array_length() function is supposed to return an int,
           -- but if you pass it zero-length array, is returns NULL instead of 0.
           AND (array_length(job_type, 1) IS NOT NULL)
            AND (job_type <@ ARRAY['hazard', 'risk']::VARCHAR[]))),
    input_set_id INTEGER NOT NULL,
    region_grid_spacing float,
    min_magnitude float CONSTRAINT min_magnitude_set
        CHECK(
            ((calc_mode = 'scenario') AND (min_magnitude IS NULL))
            OR ((calc_mode != 'scenario') AND (min_magnitude IS NOT NULL))),
    investigation_time float CONSTRAINT investigation_time_set
        CHECK(
            ((calc_mode = 'scenario') AND (investigation_time IS NULL))
            OR ((calc_mode != 'scenario') AND (investigation_time IS NOT NULL))),
    -- One of:
    --      average (Average horizontal)
    --      gmroti50 (Average horizontal (GMRotI50))
    component VARCHAR NOT NULL CONSTRAINT component_value
        CHECK(component IN ('average', 'gmroti50')),
    -- Intensity measure type, one of:
    --      peak ground acceleration (pga)
    --      spectral acceleration (sa)
    --      peak ground velocity (pgv)
    --      peak ground displacement (pgd)
    --      Arias Intensity (ia)
    --      relative significant duration (rsd)
    --      Modified Mercalli Intensity
    -- For UHS calculations, IMT should always be 'sa'.
    imt VARCHAR NOT NULL CONSTRAINT imt_value
        CHECK(((calc_mode = 'uhs') AND (imt = 'sa'))
            OR (imt IN ('pga', 'sa', 'pgv', 'pgd', 'ia', 'rsd', 'mmi'))),
    period float CONSTRAINT period_is_set
        -- The 'period' parameter is only used when the intensity measure type is SA.
        -- This rule only applies to calc modes != 'uhs' (the Uniform Hazard Spectra
        -- calculator instead defines an array of periods).
        CHECK(((imt = 'sa' AND calc_mode != 'uhs') AND (period IS NOT NULL))
              OR ((imt != 'sa' OR calc_mode = 'uhs') AND (period IS NULL))),
    damping float CONSTRAINT damping_is_set
        CHECK(((imt = 'sa') AND (damping IS NOT NULL))
              OR ((imt != 'sa') AND (damping IS NULL))),
    truncation_type VARCHAR NOT NULL CONSTRAINT truncation_type_value
        CHECK(truncation_type IN ('none', 'onesided', 'twosided')),
    truncation_level float NOT NULL DEFAULT 3.0,
    reference_vs30_value float NOT NULL,
    -- Intensity measure levels
    imls float[] CONSTRAINT imls_are_set
        CHECK(
            ((calc_mode != 'scenario') AND (imls IS NOT NULL))
            OR ((calc_mode = 'scenario') AND (imls IS NULL))),
    -- Probabilities of exceedence
    poes float[] CONSTRAINT poes_are_set
        CHECK(
            ((calc_mode IN ('classical', 'disaggregation', 'uhs')) AND (poes IS NOT NULL))
            OR ((calc_mode IN ('event_based', 'scenario',
                              'classical_bcr', 'event_based_bcr')) AND (poes IS NULL))),
    -- Number of logic tree samples
    realizations integer CONSTRAINT realizations_is_set
        CHECK(
            ((calc_mode = 'scenario') AND (realizations IS NULL))
            OR ((calc_mode != 'scenario') AND (realizations IS NOT NULL))),
    -- Number of seismicity histories
    histories integer CONSTRAINT histories_is_set
        CHECK(
            ((calc_mode IN ('event_based', 'event_based_bcr') AND (histories IS NOT NULL))
            OR (calc_mode NOT IN ('event_based', 'event_based_bcr')) AND (histories IS NULL))),
    -- ground motion correlation flag
    gm_correlated boolean CONSTRAINT gm_correlated_is_set
        CHECK(
            ((calc_mode IN ('classical', 'disaggregation', 'uhs',
                           'classical_bcr', 'event_based_bcr')) AND (gm_correlated IS NULL))
            OR ((calc_mode IN ('event_based', 'scenario', 'event_based_bcr')) AND (gm_correlated IS NOT NULL))),
    gmf_calculation_number integer CONSTRAINT gmf_calculation_number_is_set
        CHECK(
            ((calc_mode = 'scenario')
             AND (gmf_calculation_number IS NOT NULL)
             AND (realizations > 0))
            OR
            ((calc_mode != 'scenario')
             AND (gmf_calculation_number IS NULL))),
    rupture_surface_discretization float
        CONSTRAINT rupture_surface_discretization_is_set
        CHECK(
            ((calc_mode = 'scenario')
             AND (rupture_surface_discretization IS NOT NULL)
             AND (rupture_surface_discretization > 0))
            OR
            ((calc_mode != 'scenario')
             AND (rupture_surface_discretization IS NULL))),

    aggregate_loss_curve boolean,
    area_source_discretization float
        CONSTRAINT area_source_discretization_is_set
        CHECK(
            ((calc_mode != 'scenario') AND (area_source_discretization IS NOT NULL))
            OR
            ((calc_mode = 'scenario') AND (area_source_discretization IS NULL))),
    area_source_magnitude_scaling_relationship VARCHAR
        CONSTRAINT area_source_magnitude_scaling_relationship_is_set
        CHECK(
            ((calc_mode != 'scenario')
             AND (area_source_magnitude_scaling_relationship IS NOT NULL))
            OR
            ((calc_mode = 'scenario')
             AND (area_source_magnitude_scaling_relationship IS NULL))),
    asset_life_expectancy float
        CONSTRAINT asset_life_expectancy_is_set
        CHECK (
            ((calc_mode IN ('classical_bcr', 'event_based_bcr'))
             AND asset_life_expectancy IS NOT NULL)
            OR
            ((calc_mode NOT IN ('classical_bcr', 'event_based_bcr'))
             AND asset_life_expectancy IS NULL)),
    compute_mean_hazard_curve boolean
        CONSTRAINT compute_mean_hazard_curve_is_set
        CHECK(
            ((calc_mode = 'classical')
            AND
            (
                -- If the job is hazard+risk and classical,
                -- make sure compute_mean_hazard_curve is TRUE.
                ((ARRAY['hazard', 'risk']::VARCHAR[] <@ job_type) AND (compute_mean_hazard_curve = TRUE))
                OR
                -- If the job is just classical (and not hazard+risk),
                -- just make sure compute_mean_hazard_curve is not null.
                ((NOT ARRAY['hazard', 'risk']::VARCHAR[] <@ job_type) AND (compute_mean_hazard_curve IS NOT NULL))
            ))
            OR
            ((calc_mode != 'classical')
             AND (compute_mean_hazard_curve IS NULL))),

    conditional_loss_poe float[],
    fault_magnitude_scaling_relationship VARCHAR
        CONSTRAINT fault_magnitude_scaling_relationship_is_set
        CHECK(
            ((calc_mode != 'scenario')
             AND (fault_magnitude_scaling_relationship IS NOT NULL))
            OR
            ((calc_mode = 'scenario')
             AND (fault_magnitude_scaling_relationship IS NULL))),
    fault_magnitude_scaling_sigma float
        CONSTRAINT fault_magnitude_scaling_sigma_is_set
        CHECK(
            ((calc_mode != 'scenario')
             AND (fault_magnitude_scaling_sigma IS NOT NULL))
            OR
            ((calc_mode = 'scenario')
             AND (fault_magnitude_scaling_sigma IS NULL))),
    fault_rupture_offset float
        CONSTRAINT fault_rupture_offset_is_set
        CHECK(
            ((calc_mode != 'scenario')
             AND (fault_rupture_offset IS NOT NULL))
            OR
            ((calc_mode = 'scenario')
             AND (fault_rupture_offset IS NULL))),
    fault_surface_discretization float
        CONSTRAINT fault_surface_discretization_is_set
        CHECK(
            ((calc_mode != 'scenario')
             AND (fault_surface_discretization IS NOT NULL))
            OR
            ((calc_mode = 'scenario')
             AND (fault_surface_discretization IS NULL))),
    gmf_random_seed integer
        CONSTRAINT gmf_random_seed_is_set
        CHECK(
            (calc_mode IN ('scenario', 'event_based')
             AND (gmf_random_seed IS NOT NULL))
            OR
            ((calc_mode NOT IN ('scenario', 'event_based'))
             AND (gmf_random_seed IS NULL))),
    gmpe_lt_random_seed integer
        CONSTRAINT gmpe_lt_random_seed_is_set
        CHECK(
            ((calc_mode != 'scenario')
             AND (gmpe_lt_random_seed IS NOT NULL))
            OR
            ((calc_mode = 'scenario')
             AND (gmpe_lt_random_seed IS NULL))),
    gmpe_model_name VARCHAR,
    grid_source_magnitude_scaling_relationship VARCHAR,
    include_area_sources boolean
        CONSTRAINT include_area_sources_is_set
        CHECK(
            ((calc_mode != 'scenario')
             AND (include_area_sources IS NOT NULL))
            OR
            ((calc_mode = 'scenario')
             AND (include_area_sources IS NULL))),
    include_fault_source boolean
        CONSTRAINT include_fault_source_is_set
        CHECK(
            ((calc_mode != 'scenario')
             AND (include_fault_source IS NOT NULL))
            OR
            ((calc_mode = 'scenario')
             AND (include_fault_source IS NULL))),
    include_grid_sources boolean
        CONSTRAINT include_grid_sources_is_set
        CHECK(
            ((calc_mode != 'scenario')
             AND (include_grid_sources IS NOT NULL))
            OR
            ((calc_mode = 'scenario')
             AND (include_grid_sources IS NULL))),
    include_subduction_fault_source boolean
        CONSTRAINT include_subduction_fault_source_is_set
        CHECK(
            ((calc_mode != 'scenario')
             AND (include_subduction_fault_source IS NOT NULL))
            OR
            ((calc_mode = 'scenario')
             AND (include_subduction_fault_source IS NULL))),
    interest_rate float
        CONSTRAINT interest_rate_is_set
        CHECK (
            ((calc_mode IN ('classical_bcr', 'event_based_bcr'))
             AND interest_rate IS NOT NULL)
            OR
            ((calc_mode NOT IN ('classical_bcr', 'event_based_bcr'))
             AND interest_rate IS NULL)),
    loss_curves_output_prefix VARCHAR,
    maximum_distance VARCHAR
        CONSTRAINT maximum_distance_is_set
        CHECK(
            ((calc_mode IN ('classical', 'disaggregation', 'uhs',
                           'classical_bcr', 'event_based_bcr'))
             AND (maximum_distance IS NOT NULL))
            OR
            ((calc_mode IN ('scenario', 'event_based'))
             AND (maximum_distance IS NULL))),
    quantile_levels float[]
        CONSTRAINT quantile_levels_is_set
        CHECK(
            ((calc_mode = 'classical')
             AND (quantile_levels IS NOT NULL))
            OR
            ((calc_mode != 'classical')
             AND (quantile_levels IS NULL))),
    reference_depth_to_2pt5km_per_sec_param float,
    risk_cell_size float,
    rupture_aspect_ratio float
        CONSTRAINT rupture_aspect_ratio_is_set
        CHECK(
            ((calc_mode != 'scenario')
             AND (rupture_aspect_ratio IS NOT NULL))
            OR
            ((calc_mode = 'scenario')
             AND (rupture_aspect_ratio IS NULL))),
    -- Rupture floating type, one of:
    --     Only along strike ( rupture full DDW) (alongstrike)
    --     Along strike and down dip (downdip)
    --     Along strike & centered down dip (centereddowndip)
    rupture_floating_type VARCHAR
        CONSTRAINT rupture_floating_type_is_set
        CHECK(
            ((calc_mode IN ('classical', 'event_based', 'disaggregation', 'uhs',
                           'classical_bcr', 'event_based_bcr'))
             AND (rupture_floating_type IN ('alongstrike', 'downdip', 'centereddowndip')))
            OR
            ((calc_mode = 'scenario')
             AND (rupture_floating_type IS NULL))),
    -- Sadigh site type, one of:
    --     Rock (rock)
    --     Deep-Soil (deepsoil)
    sadigh_site_type VARCHAR CONSTRAINT sadigh_site_type_value
        CHECK(sadigh_site_type IS NULL
              OR sadigh_site_type IN ('rock', 'deepsoil')),
    source_model_lt_random_seed integer
        CONSTRAINT source_model_lt_random_seed_is_set
        CHECK(
            ((calc_mode != 'scenario')
             AND (source_model_lt_random_seed IS NOT NULL))
            OR
            ((calc_mode = 'scenario')
             AND (source_model_lt_random_seed IS NULL))),
    -- Standard deviation, one of:
    --     Total (total)
    --     Inter-Event (interevent)
    --     Intra-Event (intraevent)
    --     None (zero) (zero)
    --     Total (Mag Dependent) (total_mag_dependent)
    --     Total (PGA Dependent) (total_pga_dependent)
    --     Intra-Event (Mag Dependent) (intraevent_mag_dependent)
    standard_deviation_type VARCHAR
        CONSTRAINT standard_deviation_type_is_set
        CHECK(
            ((calc_mode != 'scenario')
             AND (standard_deviation_type IN ('total', 'interevent', 'intraevent', 'zero', 'total_mag_dependent', 'total_pga_dependent', 'intraevent_mag_dependent')))
            OR
            ((calc_mode = 'scenario')
             AND (standard_deviation_type IS NULL))),
    subduction_fault_magnitude_scaling_relationship VARCHAR
        CONSTRAINT subduction_fault_magnitude_scaling_relationship_is_set
        CHECK(
            ((calc_mode != 'scenario')
             AND (subduction_fault_magnitude_scaling_relationship IS NOT NULL))
            OR
            ((calc_mode = 'scenario')
             AND (subduction_fault_magnitude_scaling_relationship IS NULL))),
    subduction_fault_magnitude_scaling_sigma float
        CONSTRAINT subduction_fault_magnitude_scaling_sigma_is_set
        CHECK(
            ((calc_mode != 'scenario')
             AND (subduction_fault_magnitude_scaling_sigma IS NOT NULL))
            OR
            ((calc_mode = 'scenario')
             AND (subduction_fault_magnitude_scaling_sigma IS NULL))),
    subduction_fault_rupture_offset float
        CONSTRAINT subduction_fault_rupture_offset_is_set
        CHECK(
            ((calc_mode != 'scenario')
             AND (subduction_fault_rupture_offset IS NOT NULL))
            OR
            ((calc_mode = 'scenario')
             AND (subduction_fault_rupture_offset IS NULL))),
    subduction_fault_surface_discretization float
        CONSTRAINT subduction_fault_surface_discretization_is_set
        CHECK(
            ((calc_mode != 'scenario')
             AND (subduction_fault_surface_discretization IS NOT NULL))
            OR
            ((calc_mode = 'scenario')
             AND (subduction_fault_surface_discretization IS NULL))),
    subduction_rupture_aspect_ratio float
        CONSTRAINT subduction_rupture_aspect_ratio_is_set
        CHECK(
            ((calc_mode != 'scenario')
             AND (subduction_rupture_aspect_ratio IS NOT NULL))
            OR
            ((calc_mode = 'scenario')
             AND (subduction_rupture_aspect_ratio IS NULL))),
    -- Rupture floating type, one of:
    --     Only along strike ( rupture full DDW) (alongstrike)
    --     Along strike and down dip (downdip)
    --     Along strike & centered down dip (centereddowndip)
    subduction_rupture_floating_type VARCHAR
        CONSTRAINT subduction_rupture_floating_type_is_set
        CHECK(
            ((calc_mode != 'scenario')
             AND (subduction_rupture_floating_type IN ('alongstrike', 'downdip', 'centereddowndip')))
            OR
            ((calc_mode = 'scenario')
             AND (subduction_rupture_floating_type IS NULL))),
    -- Source as, one of:
    --     Point Sources (pointsources)
    --     Line Sources (random or given strike) (linesources)
    --     Cross Hair Line Sources (crosshairsources)
    --     16 Spoked Line Sources (16spokedsources)
    treat_area_source_as VARCHAR
        CONSTRAINT treat_area_source_as_is_set
        CHECK(
            ((calc_mode != 'scenario')
             AND (treat_area_source_as IN ('pointsources', 'linesources', 'crosshairsources', '16spokedsources')))
            OR
            ((calc_mode = 'scenario')
             AND (treat_area_source_as IS NULL))),
    treat_grid_source_as VARCHAR
        CONSTRAINT treat_grid_source_as_is_set
        CHECK(
            ((calc_mode != 'scenario')
             AND (treat_grid_source_as IS NOT NULL))
            OR
            ((calc_mode = 'scenario')
             AND (treat_grid_source_as IS NULL))),
    width_of_mfd_bin float
        CONSTRAINT width_of_mfd_bin_is_set
        CHECK(
            ((calc_mode != 'scenario')
             AND (width_of_mfd_bin IS NOT NULL))
            OR
            ((calc_mode = 'scenario')
             AND (width_of_mfd_bin IS NULL))),
    lat_bin_limits float[]
        CONSTRAINT lat_bin_limits_valid
        CHECK(
            (((calc_mode = 'disaggregation')
            AND (lat_bin_limits IS NOT NULL)
            AND (-90 <= all(lat_bin_limits))
            AND (90 >= all(lat_bin_limits))
            OR
            ((calc_mode != 'disaggregation')
            AND (lat_bin_limits IS NULL))))),
    lon_bin_limits float[]
        CONSTRAINT lon_bin_limits_valid
        CHECK(
            (((calc_mode = 'disaggregation')
            AND (lon_bin_limits IS NOT NULL)
            AND (-180 <= all(lon_bin_limits))
            AND (180 >= all(lon_bin_limits))
            OR
            ((calc_mode != 'disaggregation')
            AND (lon_bin_limits IS NULL))))),
    mag_bin_limits float[]
        CONSTRAINT mag_bin_limits_is_set
        CHECK(
            ((calc_mode = 'disaggregation')
            AND (mag_bin_limits IS NOT NULL))
            OR
            ((calc_mode != 'disaggregation')
            AND (mag_bin_limits IS NULL))),
    epsilon_bin_limits float[]
        CONSTRAINT epsilon_bin_limits_is_set
        CHECK(
            ((calc_mode = 'disaggregation')
            AND (epsilon_bin_limits IS NOT NULL))
            OR
            ((calc_mode != 'disaggregation')
            AND (epsilon_bin_limits IS NULL))),
    distance_bin_limits float[]
        CONSTRAINT distance_bin_limits_is_set
        CHECK(
            ((calc_mode = 'disaggregation')
            AND (distance_bin_limits IS NOT NULL))
            OR
            ((calc_mode != 'disaggregation')
            AND (distance_bin_limits IS NULL))),
    -- For disaggregation results, choose any (at least 1) of the following:
    --      MagPMF (Magnitude Probability Mass Function)
    --      DistPMF (Distance PMF)
    --      TRTPMF (Tectonic Region Type PMF)
    --      MagDistPMF (Magnitude-Distance PMF)
    --      MagDistEpsPMF (Magnitude-Distance-Epsilon PMF)
    --      LatLonPMF (Latitude-Longitude PMF)
    --      LatLonMagPMF (Latitude-Longitude-Magnitude PMF)
    --      LatLonMagEpsPMF (Latitude-Longitude-Magnitude-Epsilon PMF)
    --      MagTRTPMF (Magnitude-Tectonic Region Type PMF)
    --      LatLonTRTPMF (Latitude-Longitude-Tectonic Region Type PMF)
    --      FullDisaggMatrix (The full disaggregation matrix; includes
    --          Lat, Lon, Magnitude, Epsilon, and Tectonic Region Type)
    disagg_results VARCHAR[]
        CONSTRAINT disagg_results_valid
        CHECK(
            (((calc_mode = 'disaggregation')
            AND (disagg_results IS NOT NULL)
            -- array_length() returns NULL instead 0 when the array length is 0;
            -- I have no idea why.
            AND (array_length(disagg_results, 1) IS NOT NULL)
            AND (disagg_results <@ ARRAY['MagPMF', 'DistPMF', 'TRTPMF',
                                         'MagDistPMF', 'MagDistEpsPMF',
                                         'LatLonPMF', 'LatLonMagPMF',
                                         'LatLonMagEpsPMF',
                                         'MagTRTPMF', 'LatLonTRTPMF',
                                         'FullDisaggMatrix']::VARCHAR[]))
            OR
            ((calc_mode != 'disaggregation')
            AND (disagg_results IS NULL)))),
    uhs_periods float[]
        CONSTRAINT uhs_periods_is_set
        CHECK(
            -- If calc mode is UHS, uhs_periods must be not null and contain at least 1 element
            ((calc_mode = 'uhs') AND (uhs_periods IS NOT NULL) AND (array_length(uhs_periods, 1) > 0))
            OR
            ((calc_mode != 'uhs') AND (uhs_periods IS NULL))),
    depth_to_1pt_0km_per_sec float NOT NULL DEFAULT 100.0
        CONSTRAINT depth_to_1pt_0km_per_sec_above_zero
        CHECK(depth_to_1pt_0km_per_sec > 0.0),
    vs30_type VARCHAR NOT NULL DEFAULT 'measured' CONSTRAINT vs30_type_value
        CHECK(vs30_type IN ('measured', 'inferred')),
    -- timestamp
    last_update timestamp without time zone
        DEFAULT timezone('UTC'::text, now()) NOT NULL
) TABLESPACE uiapi_ts;
SELECT AddGeometryColumn('uiapi', 'oq_params', 'region', 4326, 'POLYGON', 2);
SELECT AddGeometryColumn('uiapi', 'oq_params', 'sites', 4326, 'MULTIPOINT', 2);
-- Params can either contain a site list ('sites') or
-- region + region_grid_spacing, but not both.
ALTER TABLE uiapi.oq_params ADD CONSTRAINT oq_params_geometry CHECK(
    ((region IS NOT NULL) AND (region_grid_spacing IS NOT NULL)
        AND (sites IS NULL))
    OR ((region IS NULL) AND (region_grid_spacing IS NULL)
        AND (sites IS NOT NULL)));


-- A single OpenQuake calculation engine output. The data may reside in a file
-- or in the database.
CREATE TABLE uiapi.output (
    id SERIAL PRIMARY KEY,
    owner_id INTEGER NOT NULL,
    oq_job_id INTEGER NOT NULL,
    -- The full path of the output file on the server, optional and only set
    -- for outputs with NRML/XML files.
    path VARCHAR UNIQUE,
    -- The GUI display name to be used for this output.
    display_name VARCHAR NOT NULL,
    -- True if the output's data resides in the database and not in a file.
    db_backed boolean NOT NULL DEFAULT FALSE,
    -- Output type, one of:
    --      hazard_curve
    --      hazard_map
    --      gmf
    --      loss_curve
    --      loss_map
    --      collapse_map
    --      bcr_distribution
    output_type VARCHAR NOT NULL CONSTRAINT output_type_value
        CHECK(output_type IN ('unknown', 'hazard_curve', 'hazard_map',
            'gmf', 'loss_curve', 'loss_map', 'collapse_map',
            'bcr_distribution')),
    -- Number of bytes in file
    size INTEGER NOT NULL DEFAULT 0,
    -- The full path of the shapefile generated for a hazard or loss map
    -- (optional).
    shapefile_path VARCHAR,
    -- The min/max value is only needed for hazard/loss maps (for the
    -- generation of the relative color scale)
    min_value float,
    max_value float,
    last_update timestamp without time zone
        DEFAULT timezone('UTC'::text, now()) NOT NULL
) TABLESPACE uiapi_ts;


-- A place to store error information in the case of a job failure.
CREATE TABLE uiapi.error_msg (
    id SERIAL PRIMARY KEY,
    oq_job_id INTEGER NOT NULL,
    -- Summary of the error message.
    brief VARCHAR NOT NULL,
    -- The full error message.
    detailed VARCHAR NOT NULL
) TABLESPACE uiapi_ts;


-- Hazard map header
CREATE TABLE hzrdr.hazard_map (
    id SERIAL PRIMARY KEY,
    output_id INTEGER NOT NULL,
    poe float NOT NULL,
    -- Statistic type, one of:
    --      mean
    --      quantile
    statistic_type VARCHAR CONSTRAINT statistic_type_value
        CHECK(statistic_type IN ('mean', 'quantile')),
    -- Quantile value (only for "quantile" statistics)
    quantile float CONSTRAINT quantile_value
        CHECK(
            ((statistic_type = 'quantile') AND (quantile IS NOT NULL))
            OR (((statistic_type <> 'quantile') AND (quantile IS NULL))))
) TABLESPACE hzrdr_ts;


-- Hazard map data.
CREATE TABLE hzrdr.hazard_map_data (
    id SERIAL PRIMARY KEY,
    hazard_map_id INTEGER NOT NULL,
    value float NOT NULL
) TABLESPACE hzrdr_ts;
SELECT AddGeometryColumn('hzrdr', 'hazard_map_data', 'location', 4326, 'POINT', 2);
ALTER TABLE hzrdr.hazard_map_data ALTER COLUMN location SET NOT NULL;


-- Hazard curve data.
CREATE TABLE hzrdr.hazard_curve (
    id SERIAL PRIMARY KEY,
    output_id INTEGER NOT NULL,
    -- Realization reference string
    end_branch_label VARCHAR CONSTRAINT end_branch_label_value
        CHECK(
            ((end_branch_label IS NULL) AND (statistic_type IS NOT NULL))
            OR ((end_branch_label IS NOT NULL) AND (statistic_type IS NULL))),
    -- Statistic type, one of:
    --      mean
    --      median
    --      quantile
    statistic_type VARCHAR CONSTRAINT statistic_type_value
        CHECK(statistic_type IS NULL OR
              statistic_type IN ('mean', 'median', 'quantile')),
    -- Quantile value (only for "quantile" statistics)
    quantile float CONSTRAINT quantile_value
        CHECK(
            ((statistic_type = 'quantile') AND (quantile IS NOT NULL))
            OR (((statistic_type <> 'quantile') AND (quantile IS NULL))))
) TABLESPACE hzrdr_ts;


-- Hazard curve node data.
CREATE TABLE hzrdr.hazard_curve_data (
    id SERIAL PRIMARY KEY,
    hazard_curve_id INTEGER NOT NULL,
    -- Probabilities of exceedence
    poes float[] NOT NULL
) TABLESPACE hzrdr_ts;
SELECT AddGeometryColumn('hzrdr', 'hazard_curve_data', 'location', 4326, 'POINT', 2);
ALTER TABLE hzrdr.hazard_curve_data ALTER COLUMN location SET NOT NULL;


-- GMF data.
CREATE TABLE hzrdr.gmf_data (
    id SERIAL PRIMARY KEY,
    output_id INTEGER NOT NULL,
    -- Ground motion value
    ground_motion float NOT NULL
) TABLESPACE hzrdr_ts;
SELECT AddGeometryColumn('hzrdr', 'gmf_data', 'location', 4326, 'POINT', 2);
ALTER TABLE hzrdr.gmf_data ALTER COLUMN location SET NOT NULL;


-- Loss map data.

CREATE TABLE riskr.loss_map (
    id SERIAL PRIMARY KEY,
    output_id INTEGER NOT NULL, -- FK to output.id
    scenario BOOLEAN NOT NULL,
    loss_map_ref VARCHAR,
    end_branch_label VARCHAR,
    category VARCHAR,
    unit VARCHAR, -- e.g. USD, EUR
    timespan float CONSTRAINT valid_timespan
        CHECK (timespan > 0.0),
    -- poe is significant only for non-scenario calculations
    poe float CONSTRAINT valid_poe
        CHECK ((NOT scenario AND (poe >= 0.0) AND (poe <= 1.0))
               OR (scenario AND poe IS NULL))
) TABLESPACE riskr_ts;

CREATE TABLE riskr.loss_map_data (
    id SERIAL PRIMARY KEY,
    loss_map_id INTEGER NOT NULL, -- FK to loss_map.id
    asset_ref VARCHAR NOT NULL,
    value float NOT NULL,
    -- for non-scenario calculations std_dev is 0
    std_dev float NOT NULL DEFAULT 0.0
) TABLESPACE riskr_ts;
SELECT AddGeometryColumn('riskr', 'loss_map_data', 'location', 4326, 'POINT', 2);
ALTER TABLE riskr.loss_map_data ALTER COLUMN location SET NOT NULL;


-- Loss curve.
CREATE TABLE riskr.loss_curve (
    id SERIAL PRIMARY KEY,
    output_id INTEGER NOT NULL,
    aggregate BOOLEAN NOT NULL DEFAULT false,

    end_branch_label VARCHAR,
    category VARCHAR,
    unit VARCHAR -- e.g. EUR, USD
) TABLESPACE riskr_ts;


-- Loss curve data. Holds the asset, its position and value plus the calculated
-- curve.
CREATE TABLE riskr.loss_curve_data (
    id SERIAL PRIMARY KEY,
    loss_curve_id INTEGER NOT NULL,

    asset_ref VARCHAR NOT NULL,
    losses float[] NOT NULL CONSTRAINT non_negative_losses
        CHECK (0 <= ALL(losses)),
    -- Probabilities of exceedence
    poes float[] NOT NULL
) TABLESPACE riskr_ts;
SELECT AddGeometryColumn('riskr', 'loss_curve_data', 'location', 4326, 'POINT',
                         2);
ALTER TABLE riskr.loss_curve_data ALTER COLUMN location SET NOT NULL;


-- Aggregate loss curve data.  Holds the probability of exceedence of certain
-- levels of losses for the whole exposure model.
CREATE TABLE riskr.aggregate_loss_curve_data (
    id SERIAL PRIMARY KEY,
    loss_curve_id INTEGER NOT NULL,

    losses float[] NOT NULL CONSTRAINT non_negative_losses
        CHECK (0 <= ALL(losses)),
    -- Probabilities of exceedence
    poes float[] NOT NULL
) TABLESPACE riskr_ts;


-- Collapse map data.
CREATE TABLE riskr.collapse_map (
    id SERIAL PRIMARY KEY,
    output_id INTEGER NOT NULL, -- FK to output.id
    exposure_model_id INTEGER NOT NULL -- FK to exposure_model.id
) TABLESPACE riskr_ts;

CREATE TABLE riskr.collapse_map_data (
    id SERIAL PRIMARY KEY,
    collapse_map_id INTEGER NOT NULL, -- FK to collapse_map.id
    asset_ref VARCHAR NOT NULL,
    value float NOT NULL,
    std_dev float NOT NULL
) TABLESPACE riskr_ts;
SELECT AddGeometryColumn('riskr', 'collapse_map_data', 'location', 4326, 'POINT', 2);
ALTER TABLE riskr.collapse_map_data ALTER COLUMN location SET NOT NULL;


-- Benefit-cost ratio distribution
CREATE TABLE riskr.bcr_distribution (
    id SERIAL PRIMARY KEY,
    output_id INTEGER NOT NULL, -- FK to output.id
    exposure_model_id INTEGER NOT NULL -- FK to exposure_model.id
) TABLESPACE riskr_ts;

CREATE TABLE riskr.bcr_distribution_data (
    id SERIAL PRIMARY KEY,
    bcr_distribution_id INTEGER NOT NULL, -- FK to bcr_distribution.id
    asset_ref VARCHAR NOT NULL,
    bcr float NOT NULL CONSTRAINT bcr_value
        CHECK (bcr >= 0.0)
) TABLESPACE riskr_ts;
SELECT AddGeometryColumn('riskr', 'bcr_distribution_data', 'location', 4326, 'POINT', 2);
ALTER TABLE riskr.bcr_distribution_data ALTER COLUMN location SET NOT NULL;


-- Exposure model
CREATE TABLE oqmif.exposure_model (
    id SERIAL PRIMARY KEY,
    owner_id INTEGER NOT NULL,
    name VARCHAR NOT NULL,
    description VARCHAR,
    -- e.g. "buildings", "bridges" etc.
    category VARCHAR NOT NULL,
    -- e.g. "EUR", "count", "density" etc.
    unit VARCHAR NOT NULL,
    last_update timestamp without time zone
        DEFAULT timezone('UTC'::text, now()) NOT NULL
) TABLESPACE oqmif_ts;


-- Per-asset exposure data
CREATE TABLE oqmif.exposure_data (
    id SERIAL PRIMARY KEY,
    exposure_model_id INTEGER NOT NULL,
    -- The asset reference is unique within an exposure model.
    asset_ref VARCHAR NOT NULL,
    value float NOT NULL,
    -- Vulnerability function reference
    taxonomy VARCHAR NOT NULL,
    structure_type VARCHAR,
    retrofitting_cost float,
    last_update timestamp without time zone
        DEFAULT timezone('UTC'::text, now()) NOT NULL,
    UNIQUE (exposure_model_id, asset_ref)
) TABLESPACE oqmif_ts;
SELECT AddGeometryColumn('oqmif', 'exposure_data', 'site', 4326, 'POINT', 2);
ALTER TABLE oqmif.exposure_data ALTER COLUMN site SET NOT NULL;


-- Vulnerability model
CREATE TABLE riski.vulnerability_model (
    id SERIAL PRIMARY KEY,
    owner_id INTEGER NOT NULL,
    name VARCHAR NOT NULL,
    description VARCHAR,
    imt VARCHAR NOT NULL CONSTRAINT imt_value
        CHECK(imt IN ('pga', 'sa', 'pgv', 'pgd', 'ia', 'rsd', 'mmi')),
    imls float[] NOT NULL,
    -- e.g. "buildings", "bridges" etc.
    category VARCHAR NOT NULL,
    last_update timestamp without time zone
        DEFAULT timezone('UTC'::text, now()) NOT NULL
) TABLESPACE riski_ts;


-- Vulnerability function
CREATE TABLE riski.vulnerability_function (
    id SERIAL PRIMARY KEY,
    vulnerability_model_id INTEGER NOT NULL,
    -- The vulnerability function reference is unique within an vulnerability
    -- model.
    taxonomy VARCHAR NOT NULL,
    -- Please note: there must be one loss ratio and coefficient of variation
    -- per IML value defined in the referenced vulnerability model.
    loss_ratios float[] NOT NULL CONSTRAINT loss_ratio_values
        CHECK (0.0 <= ALL(loss_ratios) AND 1.0 >= ALL(loss_ratios)),
    -- Coefficients of variation
    covs float[] NOT NULL,
    last_update timestamp without time zone
        DEFAULT timezone('UTC'::text, now()) NOT NULL,
    UNIQUE (vulnerability_model_id, taxonomy)
) TABLESPACE riski_ts;


------------------------------------------------------------------------
-- Constraints (foreign keys etc.) go here
------------------------------------------------------------------------
ALTER TABLE admin.oq_user ADD CONSTRAINT admin_oq_user_organization_fk
FOREIGN KEY (organization_id) REFERENCES admin.organization(id) ON DELETE RESTRICT;

ALTER TABLE hzrdi.rupture ADD CONSTRAINT hzrdi_rupture_owner_fk
FOREIGN KEY (owner_id) REFERENCES admin.oq_user(id) ON DELETE RESTRICT;

ALTER TABLE hzrdi.source ADD CONSTRAINT hzrdi_source_owner_fk
FOREIGN KEY (owner_id) REFERENCES admin.oq_user(id) ON DELETE RESTRICT;

ALTER TABLE hzrdi.simple_fault ADD CONSTRAINT hzrdi_simple_fault_owner_fk
FOREIGN KEY (owner_id) REFERENCES admin.oq_user(id) ON DELETE RESTRICT;

ALTER TABLE hzrdi.complex_fault ADD CONSTRAINT hzrdi_complex_fault_owner_fk
FOREIGN KEY (owner_id) REFERENCES admin.oq_user(id) ON DELETE RESTRICT;

ALTER TABLE hzrdi.fault_edge ADD CONSTRAINT hzrdi_fault_edge_owner_fk
FOREIGN KEY (owner_id) REFERENCES admin.oq_user(id) ON DELETE RESTRICT;

ALTER TABLE hzrdi.mfd_evd ADD CONSTRAINT hzrdi_mfd_evd_owner_fk
FOREIGN KEY (owner_id) REFERENCES admin.oq_user(id) ON DELETE RESTRICT;

ALTER TABLE hzrdi.mfd_tgr ADD CONSTRAINT hzrdi_mfd_tgr_owner_fk
FOREIGN KEY (owner_id) REFERENCES admin.oq_user(id) ON DELETE RESTRICT;

ALTER TABLE hzrdi.r_depth_distr ADD CONSTRAINT hzrdi_r_depth_distr_owner_fk
FOREIGN KEY (owner_id) REFERENCES admin.oq_user(id) ON DELETE RESTRICT;

ALTER TABLE hzrdi.focal_mechanism ADD CONSTRAINT hzrdi_focal_mechanism_owner_fk
FOREIGN KEY (owner_id) REFERENCES admin.oq_user(id) ON DELETE RESTRICT;

ALTER TABLE hzrdi.r_rate_mdl ADD CONSTRAINT hzrdi_r_rate_mdl_owner_fk
FOREIGN KEY (owner_id) REFERENCES admin.oq_user(id) ON DELETE RESTRICT;

ALTER TABLE hzrdi.complex_fault ADD CONSTRAINT hzrdi_complex_fault_fault_edge_fk
FOREIGN KEY (fault_edge_id) REFERENCES hzrdi.fault_edge(id) ON DELETE RESTRICT;

ALTER TABLE hzrdi.r_rate_mdl ADD CONSTRAINT hzrdi_r_rate_mdl_mfd_tgr_fk
FOREIGN KEY (mfd_tgr_id) REFERENCES hzrdi.mfd_tgr(id) ON DELETE RESTRICT;

ALTER TABLE hzrdi.r_rate_mdl ADD CONSTRAINT hzrdi_r_rate_mdl_mfd_evd_fk
FOREIGN KEY (mfd_evd_id) REFERENCES hzrdi.mfd_evd(id) ON DELETE RESTRICT;

ALTER TABLE hzrdi.r_rate_mdl ADD CONSTRAINT hzrdi_r_rate_mdl_focal_mechanism_fk
FOREIGN KEY (focal_mechanism_id) REFERENCES hzrdi.focal_mechanism(id) ON DELETE RESTRICT;

ALTER TABLE hzrdi.r_rate_mdl ADD CONSTRAINT hzrdi_r_rate_mdl_source_fk
FOREIGN KEY (source_id) REFERENCES hzrdi.source(id) ON DELETE RESTRICT;

ALTER TABLE hzrdi.simple_fault ADD CONSTRAINT hzrdi_simple_fault_mfd_tgr_fk
FOREIGN KEY (mfd_tgr_id) REFERENCES hzrdi.mfd_tgr(id) ON DELETE RESTRICT;

ALTER TABLE hzrdi.simple_fault ADD CONSTRAINT hzrdi_simple_fault_mfd_evd_fk
FOREIGN KEY (mfd_evd_id) REFERENCES hzrdi.mfd_evd(id) ON DELETE RESTRICT;

ALTER TABLE hzrdi.complex_fault ADD CONSTRAINT hzrdi_complex_fault_mfd_tgr_fk
FOREIGN KEY (mfd_tgr_id) REFERENCES hzrdi.mfd_tgr(id) ON DELETE RESTRICT;

ALTER TABLE hzrdi.complex_fault ADD CONSTRAINT hzrdi_complex_fault_mfd_evd_fk
FOREIGN KEY (mfd_evd_id) REFERENCES hzrdi.mfd_evd(id) ON DELETE RESTRICT;

ALTER TABLE hzrdi.source ADD CONSTRAINT hzrdi_source_simple_fault_fk
FOREIGN KEY (simple_fault_id) REFERENCES hzrdi.simple_fault(id) ON DELETE RESTRICT;

ALTER TABLE hzrdi.source ADD CONSTRAINT hzrdi_source_complex_fault_fk
FOREIGN KEY (complex_fault_id) REFERENCES hzrdi.complex_fault(id) ON DELETE RESTRICT;

ALTER TABLE hzrdi.source ADD CONSTRAINT hzrdi_source_r_depth_distr_fk
FOREIGN KEY (r_depth_distr_id) REFERENCES hzrdi.r_depth_distr(id) ON DELETE RESTRICT;

ALTER TABLE hzrdi.source ADD CONSTRAINT hzrdi_source_input_fk
FOREIGN KEY (input_id) REFERENCES uiapi.input(id) ON DELETE RESTRICT;

ALTER TABLE hzrdi.rupture ADD CONSTRAINT hzrdi_rupture_simple_fault_fk
FOREIGN KEY (simple_fault_id) REFERENCES hzrdi.simple_fault(id) ON DELETE RESTRICT;

ALTER TABLE hzrdi.rupture ADD CONSTRAINT hzrdi_rupture_complex_fault_fk
FOREIGN KEY (complex_fault_id) REFERENCES hzrdi.complex_fault(id) ON DELETE RESTRICT;

ALTER TABLE hzrdi.rupture ADD CONSTRAINT hzrdi_rupture_input_fk
FOREIGN KEY (input_id) REFERENCES uiapi.input(id) ON DELETE RESTRICT;

CREATE TRIGGER hzrdi_rupture_before_insert_update_trig
BEFORE INSERT OR UPDATE ON hzrdi.rupture
FOR EACH ROW EXECUTE PROCEDURE check_rupture_sources();

CREATE TRIGGER hzrdi_source_before_insert_update_trig
BEFORE INSERT OR UPDATE ON hzrdi.source
FOR EACH ROW EXECUTE PROCEDURE check_source_sources();

CREATE TRIGGER hzrdi_r_rate_mdl_before_insert_update_trig
BEFORE INSERT OR UPDATE ON hzrdi.r_rate_mdl
FOR EACH ROW EXECUTE PROCEDURE check_only_one_mfd_set();

CREATE TRIGGER hzrdi_simple_fault_before_insert_update_trig
BEFORE INSERT OR UPDATE ON hzrdi.simple_fault
FOR EACH ROW EXECUTE PROCEDURE check_only_one_mfd_set();

CREATE TRIGGER hzrdi_complex_fault_before_insert_update_trig
BEFORE INSERT OR UPDATE ON hzrdi.complex_fault
FOR EACH ROW EXECUTE PROCEDURE check_only_one_mfd_set();

ALTER TABLE eqcat.catalog ADD CONSTRAINT eqcat_catalog_owner_fk
FOREIGN KEY (owner_id) REFERENCES admin.oq_user(id) ON DELETE RESTRICT;

ALTER TABLE eqcat.catalog ADD CONSTRAINT eqcat_catalog_magnitude_fk
FOREIGN KEY (magnitude_id) REFERENCES eqcat.magnitude(id) ON DELETE RESTRICT;

ALTER TABLE eqcat.catalog ADD CONSTRAINT eqcat_catalog_surface_fk
FOREIGN KEY (surface_id) REFERENCES eqcat.surface(id) ON DELETE RESTRICT;

ALTER TABLE uiapi.oq_job ADD CONSTRAINT uiapi_oq_job_owner_fk
FOREIGN KEY (owner_id) REFERENCES admin.oq_user(id) ON DELETE RESTRICT;

ALTER TABLE uiapi.oq_job ADD CONSTRAINT uiapi_oq_job_oq_params_fk
FOREIGN KEY (oq_params_id) REFERENCES uiapi.oq_params(id) ON DELETE RESTRICT;

ALTER TABLE uiapi.job_stats ADD CONSTRAINT  uiapi_job_stats_oq_job_fk
FOREIGN KEY (oq_job_id) REFERENCES uiapi.oq_job(id) ON DELETE CASCADE;

ALTER TABLE uiapi.upload ADD CONSTRAINT uiapi_upload_owner_fk
FOREIGN KEY (owner_id) REFERENCES admin.oq_user(id) ON DELETE RESTRICT;

ALTER TABLE uiapi.oq_params ADD CONSTRAINT uiapi_oq_params_input_set_fk
FOREIGN KEY (input_set_id) REFERENCES uiapi.input_set(id) ON DELETE RESTRICT;

ALTER TABLE uiapi.input ADD CONSTRAINT uiapi_input_input_set_fk
FOREIGN KEY (input_set_id) REFERENCES uiapi.input_set(id) ON DELETE RESTRICT;

ALTER TABLE uiapi.input_set ADD CONSTRAINT uiapi_input_set_owner_fk
FOREIGN KEY (owner_id) REFERENCES admin.oq_user(id) ON DELETE RESTRICT;

ALTER TABLE uiapi.input_set ADD CONSTRAINT uiapi_input_set_upload_fk
FOREIGN KEY (upload_id) REFERENCES uiapi.upload(id) ON DELETE RESTRICT;

ALTER TABLE uiapi.output ADD CONSTRAINT uiapi_output_oq_job_fk
FOREIGN KEY (oq_job_id) REFERENCES uiapi.oq_job(id) ON DELETE RESTRICT;

ALTER TABLE uiapi.output ADD CONSTRAINT uiapi_output_owner_fk
FOREIGN KEY (owner_id) REFERENCES admin.oq_user(id) ON DELETE RESTRICT;

ALTER TABLE uiapi.error_msg ADD CONSTRAINT uiapi_error_msg_oq_job_fk
FOREIGN KEY (oq_job_id) REFERENCES uiapi.oq_job(id) ON DELETE CASCADE;

ALTER TABLE oqmif.exposure_model ADD CONSTRAINT oqmif_exposure_model_owner_fk
FOREIGN KEY (owner_id) REFERENCES admin.oq_user(id) ON DELETE RESTRICT;

ALTER TABLE riski.vulnerability_model ADD CONSTRAINT
riski_vulnerability_model_owner_fk FOREIGN KEY (owner_id) REFERENCES
admin.oq_user(id) ON DELETE RESTRICT;

ALTER TABLE hzrdr.hazard_map
ADD CONSTRAINT hzrdr_hazard_map_output_fk
FOREIGN KEY (output_id) REFERENCES uiapi.output(id) ON DELETE CASCADE;

ALTER TABLE hzrdr.hazard_map_data
ADD CONSTRAINT hzrdr_hazard_map_data_hazard_map_fk
FOREIGN KEY (hazard_map_id) REFERENCES hzrdr.hazard_map(id) ON DELETE CASCADE;

ALTER TABLE hzrdr.hazard_curve
ADD CONSTRAINT hzrdr_hazard_curve_output_fk
FOREIGN KEY (output_id) REFERENCES uiapi.output(id) ON DELETE CASCADE;

ALTER TABLE hzrdr.hazard_curve_data
ADD CONSTRAINT hzrdr_hazard_curve_data_hazard_curve_fk
FOREIGN KEY (hazard_curve_id) REFERENCES hzrdr.hazard_curve(id) ON DELETE CASCADE;

ALTER TABLE hzrdr.gmf_data
ADD CONSTRAINT hzrdr_gmf_data_output_fk
FOREIGN KEY (output_id) REFERENCES uiapi.output(id) ON DELETE CASCADE;

ALTER TABLE riskr.loss_map
ADD CONSTRAINT riskr_loss_map_output_fk
FOREIGN KEY (output_id) REFERENCES uiapi.output(id) ON DELETE CASCADE;

ALTER TABLE riskr.loss_curve
ADD CONSTRAINT riskr_loss_curve_output_fk
FOREIGN KEY (output_id) REFERENCES uiapi.output(id) ON DELETE CASCADE;

ALTER TABLE riskr.collapse_map
ADD CONSTRAINT riskr_collapse_map_output_fk
FOREIGN KEY (output_id) REFERENCES uiapi.output(id) ON DELETE CASCADE;

ALTER TABLE riskr.collapse_map
ADD CONSTRAINT riskr_collapse_map_exposure_model_fk
FOREIGN KEY (exposure_model_id) REFERENCES oqmif.exposure_model(id) ON DELETE RESTRICT;

ALTER TABLE riskr.bcr_distribution
ADD CONSTRAINT riskr_bcr_distribution_output_fk
FOREIGN KEY (output_id) REFERENCES uiapi.output(id) ON DELETE CASCADE;

ALTER TABLE riskr.bcr_distribution
ADD CONSTRAINT riskr_bcr_distribution_exposure_model_fk
FOREIGN KEY (exposure_model_id) REFERENCES oqmif.exposure_model(id) ON DELETE RESTRICT;

ALTER TABLE riskr.loss_curve_data
ADD CONSTRAINT riskr_loss_curve_data_loss_curve_fk
FOREIGN KEY (loss_curve_id) REFERENCES riskr.loss_curve(id) ON DELETE CASCADE;

ALTER TABLE riskr.aggregate_loss_curve_data
ADD CONSTRAINT riskr_aggregate_loss_curve_data_loss_curve_fk
FOREIGN KEY (loss_curve_id) REFERENCES riskr.loss_curve(id) ON DELETE CASCADE;

ALTER TABLE riskr.loss_map_data
ADD CONSTRAINT riskr_loss_map_data_loss_map_fk
FOREIGN KEY (loss_map_id) REFERENCES riskr.loss_map(id) ON DELETE CASCADE;

ALTER TABLE riskr.collapse_map_data
ADD CONSTRAINT riskr_collapse_map_data_collapse_map_fk
FOREIGN KEY (collapse_map_id) REFERENCES riskr.collapse_map(id) ON DELETE CASCADE;

ALTER TABLE riskr.bcr_distribution_data
ADD CONSTRAINT riskr_bcr_distribution_data_bcr_distribution_fk
FOREIGN KEY (bcr_distribution_id) REFERENCES riskr.bcr_distribution(id) ON DELETE CASCADE;

ALTER TABLE oqmif.exposure_data ADD CONSTRAINT
oqmif_exposure_data_exposure_model_fk FOREIGN KEY (exposure_model_id)
REFERENCES oqmif.exposure_model(id) ON DELETE CASCADE;

ALTER TABLE riski.vulnerability_function ADD CONSTRAINT
riski_vulnerability_function_vulnerability_model_fk FOREIGN KEY
(vulnerability_model_id) REFERENCES riski.vulnerability_model(id) ON DELETE
CASCADE;

CREATE TRIGGER eqcat_magnitude_before_insert_update_trig
BEFORE INSERT OR UPDATE ON eqcat.magnitude
FOR EACH ROW EXECUTE PROCEDURE check_magnitude_data();

CREATE TRIGGER admin_organization_refresh_last_update_trig BEFORE UPDATE ON admin.organization FOR EACH ROW EXECUTE PROCEDURE refresh_last_update();

CREATE TRIGGER admin_oq_user_refresh_last_update_trig BEFORE UPDATE ON admin.oq_user FOR EACH ROW EXECUTE PROCEDURE refresh_last_update();

CREATE TRIGGER eqcat_catalog_refresh_last_update_trig BEFORE UPDATE ON eqcat.catalog FOR EACH ROW EXECUTE PROCEDURE refresh_last_update();

CREATE TRIGGER eqcat_surface_refresh_last_update_trig BEFORE UPDATE ON eqcat.surface FOR EACH ROW EXECUTE PROCEDURE refresh_last_update();

CREATE TRIGGER hzrdi_fault_edge_refresh_last_update_trig BEFORE UPDATE ON hzrdi.fault_edge FOR EACH ROW EXECUTE PROCEDURE refresh_last_update();

CREATE TRIGGER hzrdi_mfd_evd_refresh_last_update_trig BEFORE UPDATE ON hzrdi.mfd_evd FOR EACH ROW EXECUTE PROCEDURE refresh_last_update();

CREATE TRIGGER hzrdi_mfd_tgr_refresh_last_update_trig BEFORE UPDATE ON hzrdi.mfd_tgr FOR EACH ROW EXECUTE PROCEDURE refresh_last_update();

CREATE TRIGGER hzrdi_r_depth_distr_refresh_last_update_trig BEFORE UPDATE ON hzrdi.r_depth_distr FOR EACH ROW EXECUTE PROCEDURE refresh_last_update();

CREATE TRIGGER hzrdi_focal_mechanism_refresh_last_update_trig BEFORE UPDATE ON hzrdi.focal_mechanism FOR EACH ROW EXECUTE PROCEDURE refresh_last_update();

CREATE TRIGGER oqmif_exposure_model_refresh_last_update_trig BEFORE UPDATE ON oqmif.exposure_model FOR EACH ROW EXECUTE PROCEDURE refresh_last_update();

CREATE TRIGGER oqmif_exposure_data_refresh_last_update_trig BEFORE UPDATE ON oqmif.exposure_data FOR EACH ROW EXECUTE PROCEDURE refresh_last_update();

CREATE TRIGGER riski_vulnerability_function_refresh_last_update_trig BEFORE UPDATE ON riski.vulnerability_function FOR EACH ROW EXECUTE PROCEDURE refresh_last_update();

CREATE TRIGGER riski_vulnerability_model_refresh_last_update_trig BEFORE UPDATE ON riski.vulnerability_model FOR EACH ROW EXECUTE PROCEDURE refresh_last_update();

CREATE TRIGGER uiapi_input_set_refresh_last_update_trig BEFORE UPDATE ON uiapi.input_set FOR EACH ROW EXECUTE PROCEDURE refresh_last_update();<|MERGE_RESOLUTION|>--- conflicted
+++ resolved
@@ -558,16 +558,9 @@
     --      event_based_bcr (BCR calc based on Probabilistic event-based)
     -- Note: 'classical' and 'event_based' are both probabilistic methods
     calc_mode VARCHAR NOT NULL CONSTRAINT calc_mode_value
-<<<<<<< HEAD
-        CHECK(((calc_mode IS NOT NULL)
-            AND (calc_mode IN ('classical', 'event_based', 'scenario',
-                           'disaggregation', 'uhs',
-                           'classical_bcr', 'event_based_bcr')))),
-=======
         CHECK(calc_mode IN ('classical', 'event_based', 'scenario',
                             'disaggregation', 'uhs',
                             'classical_bcr', 'event_based_bcr')),
->>>>>>> fd8c080d
     -- Job type: hazard and/or risk
     job_type VARCHAR[] CONSTRAINT job_type_value
         CHECK(((job_type IS NOT NULL)
@@ -604,16 +597,9 @@
 CREATE TABLE uiapi.oq_params (
     id SERIAL PRIMARY KEY,
     calc_mode VARCHAR NOT NULL CONSTRAINT calc_mode_value
-<<<<<<< HEAD
-        CHECK(((calc_mode IS NOT NULL)
-            AND (calc_mode IN ('classical', 'event_based', 'scenario',
-                           'disaggregation', 'uhs',
-                           'classical_bcr', 'event_based_bcr')))),
-=======
         CHECK(calc_mode IN ('classical', 'event_based', 'scenario',
                             'disaggregation', 'uhs',
                             'classical_bcr', 'event_based_bcr')),
->>>>>>> fd8c080d
     -- Job type: hazard and/or risk.
     job_type VARCHAR[] CONSTRAINT job_type_value
         CHECK(((job_type IS NOT NULL)
