#  -*- coding: utf-8 -*-
#  vim: tabstop=4 shiftwidth=4 softtabstop=4

#  Copyright (c) 2014-2015, GEM Foundation

#  OpenQuake is free software: you can redistribute it and/or modify it
#  under the terms of the GNU Affero General Public License as published
#  by the Free Software Foundation, either version 3 of the License, or
#  (at your option) any later version.

#  OpenQuake is distributed in the hope that it will be useful,
#  but WITHOUT ANY WARRANTY; without even the implied warranty of
#  MERCHANTABILITY or FITNESS FOR A PARTICULAR PURPOSE.  See the
#  GNU General Public License for more details.

#  You should have received a copy of the GNU Affero General Public License
#  along with OpenQuake.  If not, see <http://www.gnu.org/licenses/>.

import abc
import logging
import operator
import collections

import numpy

from openquake.hazardlib.geo import geodetic

from openquake.baselib import general
from openquake.commonlib import readinput, datastore, logictree, export
from openquake.commonlib.parallel import apply_reduce, DummyMonitor
from openquake.risklib import riskinput

get_taxonomy = operator.attrgetter('taxonomy')
get_weight = operator.attrgetter('weight')
get_trt = operator.attrgetter('trt_model_id')
get_imt = operator.attrgetter('imt')

calculators = general.CallableDict(operator.attrgetter('calculation_mode'))


class AssetSiteAssociationError(Exception):
    """Raised when there are no hazard sites close enough to any asset"""


def persistent_attribute(name):
    """
    :param name: the name of the attribute to be made datastore persistent
    :returns: a property to be added to a class with a .datastore attribute
    """
    def getter(self):
        try:
            return self.datastore[name]
        except IOError:
            if self.precalc:
                return getattr(self.precalc, name)
            else:
                raise

    def setter(self, value):
        self.datastore[name] = value

    return property(getter, setter)


class BaseCalculator(object):
    """
    Abstract base class for all calculators.

    :param oqparam: OqParam object
    :param monitor: monitor object
    :param calc_id: numeric calculation ID
    """
    __metaclass__ = abc.ABCMeta

<<<<<<< HEAD
    oqparam = persistent_attribute('oqparam')
    sitecol = persistent_attribute('sitecol')
    rlzs_assoc = persistent_attribute('rlzs_assoc')
    assets_by_site = persistent_attribute('assets_by_site')
    cost_types = persistent_attribute('cost_types')
=======
    rlzs_assoc = logictree.RlzsAssoc([])  # to be overridden
    persistent = True  # calculators are normally persisted in the datastore
>>>>>>> 7a9592da

    def __init__(self, oqparam, monitor=DummyMonitor(), calc_id=None):
        self.datastore = datastore.DataStore(calc_id)
        self.oqparam = oqparam
        self.monitor = monitor
<<<<<<< HEAD
=======
        self.datastore = datastore.DataStore(calc_id) \
            if self.persistent else general.AccumDict()
        self.datastore['oqparam'] = self.oqparam
>>>>>>> 7a9592da
        self.datastore.export_dir = self.oqparam.export_dir

    def run(self, pre_execute=True, **kw):
        """
        Run the calculation and return the saved output.
        """
        self.monitor.write('operation pid time_sec memory_mb'.split())
        vars(self.oqparam).update(kw)
        if pre_execute:
            self.pre_execute()
        result = self.execute()
        self.post_execute(result)
        return self.export()

    def core_func(*args):
        """
        Core routine running on the workers.
        """
        raise NotImplementedError

    @abc.abstractmethod
    def pre_execute(self):
        """
        Initialization phase.
        """

    @abc.abstractmethod
    def execute(self):
        """
        Execution phase. Usually will run in parallel the core
        function and return a dictionary with the results.
        """

    @abc.abstractmethod
    def post_execute(self, result):
        """
        Post-processing phase of the aggregated output. It must be
        overridden with the export code. It will return a dictionary
        of output files.
        """

    def export(self):
        """
        Export all the outputs in the datastore in the given export formats.

        :returns: a dictionary key -> fname of the exported files
        """
<<<<<<< HEAD
        logging.info('Saving %r on %s', self.result_kind,
                     self.datastore.calc_dir)
        self.datastore[self.result_kind] = result
        self.datastore.update(kw)
=======
        exported = {}
        for fmt in self.oqparam.exports.split():
            for key in self.datastore:
                ekey = key + (fmt,)
                if ekey in export.ds_export:
                    exported[ekey] = export.ds_export(ekey, self.datastore)
                    logging.info('exported %s: %s', key, exported[ekey])
        return exported
>>>>>>> 7a9592da


class HazardCalculator(BaseCalculator):
    """
    Base class for hazard calculators based on source models
    """
    prefilter = True  # filter the sources before splitting them
    mean_curves = None  # to be overridden
    result_kind = None  # to be overridden
    pre_calculator = None  # to be overridden

    def assoc_assets_sites(self, sitecol):
        """
        :param sitecol: a sequence of sites
        :returns: a pair (filtered_sites, assets_by_site)

        The new site collection is different from the original one
        if some assets were discarded because of the asset_hazard_distance
        or if there were missing assets for some sites.
        """
        maximum_distance = self.oqparam.asset_hazard_distance

        def getlon(site):
            return site.location.longitude

        def getlat(site):
            return site.location.latitude

        siteobjects = geodetic.GeographicObjects(sitecol, getlon, getlat)
        assets_by_sid = general.AccumDict()
        for assets in self.assets_by_site:
            # assets is a non-empty list of assets on the same location
            lon, lat = assets[0].location
            site = siteobjects.get_closest(lon, lat, maximum_distance)
            if site:
                assets_by_sid += {site.id: assets}
        if not assets_by_sid:
            raise AssetSiteAssociationError(
                'Could not associate any site to any assets within the '
                'maximum distance of %s km' % maximum_distance)
        mask = numpy.array([sid in assets_by_sid for sid in sitecol.sids])
        assets_by_site = [assets_by_sid[sid] for sid in sitecol.sids
                          if sid in assets_by_sid]
        filteredcol = sitecol.filter(mask)
        return filteredcol, numpy.array(assets_by_site)

    def pre_compute(self):
        """
        If there is a pre_calculator, use it to recompute the input, or simply
        read it from the datastore if the precalculation ID is given.
        """
        precalc_id = self.oqparam.hazard_calculation_id
        precalc = calculators[self.pre_calculator](
            self.oqparam, self.monitor('precalculator'),
            precalc_id or self.datastore.calc_id)
        if precalc_id is None:  # recompute
            precalc.run()
        return precalc

    def pre_execute(self):
        """
        Read the site collection and the sources.
        """
        if self.pre_calculator is not None:
<<<<<<< HEAD
            self.precalc = self.pre_compute()
=======
            precalc_id = self.oqparam.hazard_calculation_id
            precalc = calculators[self.pre_calculator](
                self.oqparam, self.monitor('precalculator'),
                precalc_id or self.datastore.calc_id)
            if precalc_id is None:  # no precomputed data
                precalc.run()
            self.sitecol = precalc.datastore['sites']
            try:
                self.assets_by_site = datastore['assets_by_site']
            except IOError:  # assets_by_site may be absent
                pass
            self.rlzs_assoc = precalc.datastore['rlzs_assoc']
            self.precalc = precalc
>>>>>>> 7a9592da
            return

        self.precalc = None

        if 'exposure' in self.oqparam.inputs:
            logging.info('Reading the exposure')
            with self.monitor('reading exposure', autoflush=True):
                self.exposure = readinput.get_exposure(self.oqparam)
                self.sitecol, self.assets_by_site = (
                    readinput.get_sitecol_assets(self.oqparam, self.exposure))
                self.cost_types = self.exposure.cost_types

            num_assets = sum(len(assets) for assets in self.assets_by_site)
            mesh = readinput.get_mesh(self.oqparam)
            if mesh is not None:
                sites = readinput.get_site_collection(self.oqparam, mesh)
                with self.monitor('assoc_assets_sites'):
                    self.sitecol, self.assets_by_site = \
                        self.assoc_assets_sites(sites)
                ok_assets = sum(len(assets) for assets in self.assets_by_site)
                num_sites = len(self.sitecol)
                logging.warn('Associated %d assets to %d sites, %d discarded',
                             ok_assets, num_sites, num_assets - ok_assets)

        else:
            logging.info('Reading the site collection')
            with self.monitor('reading site collection', autoflush=True):
                self.sitecol = readinput.get_site_collection(self.oqparam)
        if 'source' in self.oqparam.inputs:
            logging.info('Reading the composite source models')
            with self.monitor(
                    'reading composite source model', autoflush=True):
                self.composite_source_model = (
                    readinput.get_composite_source_model(
                        self.oqparam, self.sitecol, self.prefilter))
            self.job_info = readinput.get_job_info(
                self.oqparam, self.composite_source_model, self.sitecol)
            # we could manage limits here
            if self.prefilter:
                self.rlzs_assoc = self.composite_source_model.get_rlzs_assoc()
        else:  # calculators without sources, i.e. scenario
            self.rlzs_assoc = readinput.get_rlzs_assoc(self.oqparam)


class RiskCalculator(HazardCalculator):
    """
    Base class for all risk calculators. A risk calculator must set the
    attributes .riskmodel, .sitecol, .assets_by_site, .exposure
    .riskinputs in the pre_execute phase.
    """
    pre_calculator = None  # to be overriden in subclasses

    def make_eps_dict(self, num_ruptures):
        """
        :param num_ruptures: the size of the epsilon array for each asset
        """
        oq = self.oqparam
        with self.monitor('building epsilons', autoflush=True):
            eps = riskinput.make_eps_dict(
                self.assets_by_site, num_ruptures,
                oq.master_seed, oq.asset_correlation)
            return eps

    def build_riskinputs(self, hazards_by_key, eps_dict=None):
        """
        :param hazards_by_key:
            a dictionary key -> IMT -> array of length num_sites
        :returns:
            a list of RiskInputs objects, sorted by IMT.
        """
        imtls = self.oqparam.imtls
        with self.monitor('building riskinputs', autoflush=True):
            riskinputs = []
            idx_weight_pairs = [
                (i, len(assets))
                for i, assets in enumerate(self.assets_by_site)]
            blocks = general.split_in_blocks(
                idx_weight_pairs,
                self.oqparam.concurrent_tasks or 1,
                weight=operator.itemgetter(1))
            for block in blocks:
                indices = numpy.array([idx for idx, _weight in block])
                reduced_assets = self.assets_by_site[indices]
                reduced_eps = {}  # for the assets belonging to the indices
                if eps_dict:
                    for assets in reduced_assets:
                        for asset in assets:
                            reduced_eps[asset.id] = eps_dict[asset.id]

                # collect the hazards by key into hazards by imt
                hdata = collections.defaultdict(lambda: [{} for _ in indices])
                for key, hazards_by_imt in hazards_by_key.iteritems():
                    for imt in imtls:
                        hazards_by_site = hazards_by_imt[imt]
                        for i, haz in enumerate(hazards_by_site[indices]):
                            hdata[imt][i][key] = haz

                # build the riskinputs
                for imt in hdata:
                    ri = self.riskmodel.build_input(
                        imt, hdata[imt], reduced_assets, reduced_eps)
                    if ri.weight > 0:
                        riskinputs.append(ri)
            logging.info('Built %d risk inputs', len(riskinputs))
            return sorted(riskinputs, key=self.riskinput_key)

    def riskinput_key(self, ri):
        """
        :param ri: riskinput object
        :returns: the IMT associated to it
        """
        return ri.imt

    def pre_execute(self):
        """
        Set the attributes .riskmodel, .sitecol, .assets_by_site
        """
        HazardCalculator.pre_execute(self)
        self.riskmodel = readinput.get_risk_model(self.oqparam)
        if hasattr(self.precalc, 'exposure'):
            missing = self.precalc.exposure.taxonomies - set(
                self.riskmodel.get_taxonomies())
            if missing:
                raise RuntimeError('The exposure contains the taxonomies %s '
                                   'which are not in the risk model' % missing)

    def execute(self):
        """
        Parallelize on the riskinputs and returns a dictionary of results.
        Require a `.core_func` to be defined with signature
        (riskinputs, riskmodel, monitor).
        """
        with self.monitor('execute risk', autoflush=True) as monitor:
            res = apply_reduce(
                self.core_func.__func__,
                (self.riskinputs, self.riskmodel, self.rlzs_assoc, monitor),
                concurrent_tasks=self.oqparam.concurrent_tasks,
                weight=get_weight, key=self.riskinput_key)
        return res

# functions useful for the calculators ScenarioDamage and ScenarioRisk


def get_gmfs(calc):
    """
    :param calc: a ScenarioDamage or ScenarioRisk calculator
    :returns: a dictionary of gmfs
    """
    if 'gmfs' in calc.oqparam.inputs:  # from file
        gmfs = read_gmfs_from_csv(calc)
    else:  # from rupture
        gmfs = compute_gmfs(calc)
    return gmfs


# this is used by scenario_risk and scenario_damage
def compute_gmfs(calc):
    """
    :param calc: a ScenarioDamage or ScenarioRisk calculator
    :returns: a dictionary key -> gmf matrix of shape (N, R)
    """
    logging.info('Preparing the risk input')
    sites = calc.sitecol
    gmf_by_tag = calc.precalc.datastore['gmf_by_tag']
    rlzs = calc.rlzs_assoc.realizations
    imt_dt = numpy.dtype([(imt, float) for imt in calc.oqparam.imtls])
    dic = collections.defaultdict(list)
    for tag in sorted(gmf_by_tag):
        for rlz in rlzs:
            gsim = str(rlz)
            gmf = sites.expand(gmf_by_tag[tag][gsim], 0)
            dic[0, gsim].append(gmf)

    # (trt_id, gsim) -> N x R matrix
    return {key: numpy.array(dic[key], imt_dt).T for key in dic}


def read_gmfs_from_csv(calc):
    """
    :param calc: a ScenarioDamage or ScenarioRisk calculator
    :returns: riskinputs
    """
    logging.info('Reading hazard curves from CSV')
    sitecol, gmfs_by_imt = readinput.get_sitecol_gmfs(calc.oqparam)

    # filter the hazard sites by taking the closest to the assets
    with calc.monitor('assoc_assets_sites'):
        calc.sitecol, calc.assets_by_site = calc.assoc_assets_sites(
            sitecol)

    # reduce the gmfs matrices to the filtered sites
    for imt in calc.oqparam.imtls:
        gmfs_by_imt[imt] = gmfs_by_imt[imt][calc.sitecol.indices]

    num_assets = sum(len(assets) for assets in calc.assets_by_site)
    num_sites = len(calc.sitecol)
    logging.info('Associated %d assets to %d sites', num_assets, num_sites)

    logging.info('Preparing the risk input')
    fake_rlz = logictree.Realization(
        value=('FromCsv',), weight=1, lt_path=('',),
        ordinal=0, lt_uid=('*',))
    calc.rlzs_assoc = logictree.RlzsAssoc([fake_rlz])
    return {(0, 'FromCsv'): gmfs_by_imt}<|MERGE_RESOLUTION|>--- conflicted
+++ resolved
@@ -72,28 +72,21 @@
     """
     __metaclass__ = abc.ABCMeta
 
-<<<<<<< HEAD
     oqparam = persistent_attribute('oqparam')
     sitecol = persistent_attribute('sitecol')
     rlzs_assoc = persistent_attribute('rlzs_assoc')
     assets_by_site = persistent_attribute('assets_by_site')
     cost_types = persistent_attribute('cost_types')
-=======
-    rlzs_assoc = logictree.RlzsAssoc([])  # to be overridden
-    persistent = True  # calculators are normally persisted in the datastore
->>>>>>> 7a9592da
+
+    persistent = True  # by default persistence on the datastore is enabled
+    precalc = None  # to be overridden
 
     def __init__(self, oqparam, monitor=DummyMonitor(), calc_id=None):
-        self.datastore = datastore.DataStore(calc_id)
-        self.oqparam = oqparam
         self.monitor = monitor
-<<<<<<< HEAD
-=======
         self.datastore = datastore.DataStore(calc_id) \
             if self.persistent else general.AccumDict()
-        self.datastore['oqparam'] = self.oqparam
->>>>>>> 7a9592da
-        self.datastore.export_dir = self.oqparam.export_dir
+        self.datastore.export_dir = oqparam.export_dir
+        self.oqparam = oqparam
 
     def run(self, pre_execute=True, **kw):
         """
@@ -140,12 +133,6 @@
 
         :returns: a dictionary key -> fname of the exported files
         """
-<<<<<<< HEAD
-        logging.info('Saving %r on %s', self.result_kind,
-                     self.datastore.calc_dir)
-        self.datastore[self.result_kind] = result
-        self.datastore.update(kw)
-=======
         exported = {}
         for fmt in self.oqparam.exports.split():
             for key in self.datastore:
@@ -154,7 +141,6 @@
                     exported[ekey] = export.ds_export(ekey, self.datastore)
                     logging.info('exported %s: %s', key, exported[ekey])
         return exported
->>>>>>> 7a9592da
 
 
 class HazardCalculator(BaseCalculator):
@@ -219,23 +205,7 @@
         Read the site collection and the sources.
         """
         if self.pre_calculator is not None:
-<<<<<<< HEAD
             self.precalc = self.pre_compute()
-=======
-            precalc_id = self.oqparam.hazard_calculation_id
-            precalc = calculators[self.pre_calculator](
-                self.oqparam, self.monitor('precalculator'),
-                precalc_id or self.datastore.calc_id)
-            if precalc_id is None:  # no precomputed data
-                precalc.run()
-            self.sitecol = precalc.datastore['sites']
-            try:
-                self.assets_by_site = datastore['assets_by_site']
-            except IOError:  # assets_by_site may be absent
-                pass
-            self.rlzs_assoc = precalc.datastore['rlzs_assoc']
-            self.precalc = precalc
->>>>>>> 7a9592da
             return
 
         self.precalc = None
