#  -*- coding: utf-8 -*-
#  vim: tabstop=4 shiftwidth=4 softtabstop=4

#  Copyright (c) 2013, GEM Foundation

#  OpenQuake is free software: you can redistribute it and/or modify it
#  under the terms of the GNU Affero General Public License as published
#  by the Free Software Foundation, either version 3 of the License, or
#  (at your option) any later version.

#  OpenQuake is distributed in the hope that it will be useful,
#  but WITHOUT ANY WARRANTY; without even the implied warranty of
#  MERCHANTABILITY or FITNESS FOR A PARTICULAR PURPOSE.  See the
#  GNU General Public License for more details.

#  You should have received a copy of the GNU Affero General Public License
#  along with OpenQuake.  If not, see <http://www.gnu.org/licenses/>.

"""
Validation library for the engine, the desktop tools, and anything else
"""

import re
import ast
import logging
import textwrap
import collections
from decimal import Decimal

from openquake.hazardlib import imt, scalerel, gsim
from openquake.baselib.general import distinct

SCALEREL = scalerel.get_available_magnitude_scalerel()

GSIM = gsim.get_available_gsims()


# more tests are in tests/valid_test.py
def gsim(value):
    """
    Make sure the given value is the name of an available GSIM class.

    >>> gsim('BooreAtkinson2011')  # doctest: +ELLIPSIS
    <openquake.hazardlib.gsim.boore_atkinson_2011.BooreAtkinson2011 ...>
<<<<<<< HEAD
    >>> gsim('BooreAtkinson2011()')  # doctest: +ELLIPSIS
    <openquake.hazardlib.gsim.boore_atkinson_2011.BooreAtkinson2011 ...>
=======
>>>>>>> e862da6e
    """
    if value.endswith(')'):
        gsim_name, argstr = value[:-1].split('(', 1)
        args = ast.literal_eval(argstr + ',') if argstr.strip() else ()
    else:
        gsim_name, args = value, ()
    try:
        gsim_class = GSIM[gsim_name]
    except KeyError:
        raise ValueError('Unknown GSIM: %s' % gsim_name)
    try:
        return gsim_class(*args)
    except TypeError:
        raise ValueError('Could not instantiate %s' % value)


def compose(*validators):
    """
    Implement composition of validators. For instance

    >>> utf8_not_empty = compose(utf8, not_empty)
    >>> utf8_not_empty  # doctest: +ELLIPSIS
    <function compose(utf8,not_empty) at ...>
    """
    def composed_validator(value):
        out = value
        for validator in reversed(validators):
            out = validator(out)
        return out
    composed_validator.__name__ = 'compose(%s)' % ','.join(
        val.__name__ for val in validators)
    return composed_validator


class NoneOr(object):
    """
    Accept the empty string (casted to None) or something else validated
    by the underlying `cast` validator.
    """
    def __init__(self, cast):
        self.cast = cast
        self.__name__ = cast.__name__

    def __call__(self, value):
        if value:
            return self.cast(value)


class Choice(object):
    """
    Check if the choice is valid (case sensitive).
    """
    @property
    def __name__(self):
        return 'Choice%s' % str(self.choices)

    def __init__(self, *choices):
        self.choices = choices

    def __call__(self, value):
        if not value in self.choices:
            raise ValueError('Got %r, expected %s' % (
                             value, '|'.join(self.choices)))
        return value


class ChoiceCI(object):
    """
    Check if the choice is valid (case insensitive version).
    """
    def __init__(self, *choices):
        self.choices = choices
        self.__name__ = 'ChoiceCI%s' % str(choices)

    def __call__(self, value):
        value = value.lower()
        if not value in self.choices:
            raise ValueError('%r is not a valid choice in %s' % (
                             value, self.choices))
        return value

category = ChoiceCI('population', 'buildings')


class Regex(object):
    """
    Compare the value with the given regex
    """
    def __init__(self, regex):
        self.rx = re.compile(regex)
        self.__name__ = 'Regex[%s]' % regex

    def __call__(self, value):
        if self.rx.match(value) is None:
            raise ValueError('%r does not match the regex %r' %
                             (value, self.rx.pattern))
        return value

name = Regex(r'^[a-zA-Z_]\w*$')

name_with_dashes = Regex(r'^[a-zA-Z_][\w\-]*$')


class FloatRange(object):
    def __init__(self, minrange, maxrange):
        self.minrange = minrange
        self.maxrange = maxrange
        self.__name__ = 'FloatRange[%s:%s]' % (minrange, maxrange)

    def __call__(self, value):
        f = float_(value)
        if f > self.maxrange:
            raise ValueError('%r is bigger than the max, %r' %
                             (f, self.maxrange))
        if f < self.minrange:
            raise ValueError('%r is smaller than the min, %r' %
                             (f, self.minrange))
        return f


def not_empty(value):
    """Check that the string is not empty"""
    if not value:
        raise ValueError('Got an empty string')
    return value


def utf8(value):
    r"""
    Check that the string is UTF-8. Returns an encode bytestring.

    >>> utf8('\xe0')
    Traceback (most recent call last):
    ...
    ValueError: Not UTF-8: '\xe0'
    """
    try:
        if isinstance(value, unicode):
            return value.encode('utf-8')
        else:
            return value.decode('utf-8').encode('utf-8')
    except:
        raise ValueError('Not UTF-8: %r' % value)


def utf8_not_empty(value):
    """Check that the string is UTF-8 and not empty"""
    return utf8(not_empty(value))


def namelist(value):
    """
    :param value: input string
    :returns: list of identifiers

    >>> namelist('a1  b_2\t_c')
    ['a1', 'b_2', '_c']

    >>> namelist('a1 b_2 1c')
    Traceback (most recent call last):
        ...
    ValueError: List of names containing an invalid name: 1c
    """
    names = value.split()
    if not names:
        raise ValueError('Got an empty name list')
    for n in names:
        try:
            name(n)
        except ValueError:
            raise ValueError('List of names containing an invalid name:'
                             ' %s' % n)
    return names


def float_(value):
    """
    :param value: input string
    :returns: a floating point number
    """
    try:
        return float(value)
    except:
        raise ValueError('%r is not a float' % value)


def longitude(value):
    """
    :param value: input string
    :returns: longitude float
    """
    lon = float_(value)
    if lon > 180.:
        raise ValueError('longitude %s > 180' % lon)
    elif lon < -180.:
        raise ValueError('longitude %s < -180' % lon)
    return lon


def latitude(value):
    """
    :param value: input string
    :returns: latitude float
    """
    lat = float_(value)
    if lat > 90.:
        raise ValueError('latitude %s > 90' % lat)
    elif lat < -90.:
        raise ValueError('latitude %s < -90' % lat)
    return lat


def depth(value):
    """
    :param value: input string
    :returns: float >= 0
    """
    dep = float_(value)
    if dep < 0:
        raise ValueError('depth %s < 0' % dep)
    return dep


def lon_lat(value):
    """
    :param value: a pair of coordinates
    :returns: a tuple (longitude, latitude)

    >>> lon_lat('12 14')
    (12.0, 14.0)
    """
    lon, lat = value.split()
    return longitude(lon), latitude(lat)


def lon_lat_iml(value, lon, lat, iml):
    """
    Used to convert nodes of the form <node lon="LON" lat="LAT" iml="IML" />
    """
    return longitude(lon), latitude(lat), positivefloat(iml)


def coordinates(value):
    """
    Convert a non-empty string into a list of lon-lat coordinates
    >>> coordinates('')
    Traceback (most recent call last):
    ...
    ValueError: Empty list of coordinates: ''
    >>> coordinates('1.1 1.2')
    [(1.1, 1.2)]
    >>> coordinates('1.1 1.2, 2.2 2.3')
    [(1.1, 1.2), (2.2, 2.3)]
    """
    if not value.strip():
        raise ValueError('Empty list of coordinates: %r' % value)
    return map(lon_lat, value.split(','))


def wkt_polygon(value):
    """
    Convert a string with a comma separated list of coordinates into
    a WKT polygon, by closing the ring.
    """
    points = ['%s %s' % lon_lat for lon_lat in coordinates(value)]
    # close the linear polygon ring by appending the first coord to the end
    points.append(points[0])
    return 'POLYGON((%s))' % ', '.join(points)


def positiveint(value):
    """
    :param value: input string
    :returns: positive integer
    """
    i = int(not_empty(value))
    if i < 0:
        raise ValueError('integer %d < 0' % i)
    return i


def positivefloat(value):
    """
    :param value: input string
    :returns: positive float
    """
    f = float(not_empty(value))
    if f < 0:
        raise ValueError('float %s < 0' % f)
    return f


def positivefloats(value):
    """
    :param value: string of whitespace separated floats
    :returns: a list of positive floats
    """
    return map(positivefloat, value.split())


_BOOL_DICT = {
    '': False,
    '0': False,
    '1': True,
    'false': False,
    'true': True,
}


def boolean(value):
    """
    :param value: input string such as '0', '1', 'true', 'false'
    :returns: boolean

    >>> boolean('')
    False
    >>> boolean('True')
    True
    >>> boolean('false')
    False
    >>> boolean('t')
    Traceback (most recent call last):
        ...
    ValueError: Not a boolean: t
    """
    value = value.strip().lower()
    try:
        return _BOOL_DICT[value]
    except KeyError:
        raise ValueError('Not a boolean: %s' % value)


range01 = FloatRange(0, 1)
probability = FloatRange(0, 1)
probability.__name__ = 'probability'


def probabilities(value):
    """
    :param value: input string, comma separated or space separated
    :returns: a list of probabilities

    >>> probabilities('')
    []
    >>> probabilities('1')
    [1.0]
    >>> probabilities('0.1 0.2')
    [0.1, 0.2]
    >>> probabilities('0.1, 0.2')  # commas are ignored
    [0.1, 0.2]
    """
    return map(probability, value.replace(',', ' ').split())


def decreasing_probabilities(value):
    """
    :param value: input string, comma separated or space separated
    :returns: a list of decreasing probabilities

    >>> decreasing_probabilities('1')
    Traceback (most recent call last):
    ...
    ValueError: Not enough probabilities, found '1'
    >>> decreasing_probabilities('0.2 0.1')
    [0.2, 0.1]
    >>> decreasing_probabilities('0.1 0.2')
    Traceback (most recent call last):
    ...
    ValueError: The probabilities 0.1 0.2 are not in decreasing order
    """
    probs = probabilities(value)
    if len(probs) < 2:
        raise ValueError('Not enough probabilities, found %r' % value)
    elif sorted(probs, reverse=True) != probs:
        raise ValueError('The probabilities %s are not in decreasing order'
                         % value)
    return probs


def IML(value, IMT, minIML=None, maxIML=None, imlUnit=None):
    """
    Convert a node of the form

    <IML IMT="PGA" imlUnit="g" minIML="0.02" maxIML="1.5"/>

    into ("PGA", None, 0.02, 1.5) and a node

    <IML IMT="MMI" imlUnit="g">7 8 9 10 11</IML>

    into ("MMI", [7., 8., 9., 10., 11.], None, None)
    """
    imt_str = str(imt.from_string(IMT))
    if value:
        imls = positivefloats(value)
        check_levels(imls, imt_str)
    else:
        imls = None
    min_iml = positivefloat(minIML) if minIML else None
    max_iml = positivefloat(maxIML) if maxIML else None
    return (imt_str, imls, min_iml, max_iml, imlUnit)


def fragilityparams(value, mean, stddev):
    """
    Convert a node of the form <params mean="0.30" stddev="0.16" /> into
    a pair (0.30, 0.16)
    """
    return positivefloat(mean), positivefloat(stddev)


def intensity_measure_types(value):
    """
    :param value: input string
    :returns: non-empty list of Intensity Measure Type objects

    >>> intensity_measure_types('PGA')
    ['PGA']
    >>> intensity_measure_types('PGA, SA(1.00)')
    ['PGA', 'SA(1.0)']
    >>> intensity_measure_types('SA(0.1), SA(0.10)')
    Traceback (most recent call last):
      ...
    ValueError: Duplicated IMTs in SA(0.1), SA(0.10)
    """
    imts = []
    for chunk in value.split(','):
        imts.append(str(imt.from_string(chunk.strip())))
    if len(distinct(imts)) < len(imts):
        raise ValueError('Duplicated IMTs in %s' % value)
    return imts


def check_levels(imls, imt):
    """
    Raise a ValueError if the given levels are invalid.

    :param imls: a list of intensity measure and levels
    :param imt: the intensity measure type

    >>> check_levels([0.1, 0.2], 'PGA')  # ok
    >>> check_levels([0.1], 'PGA')
    Traceback (most recent call last):
       ...
    ValueError: Not enough imls for PGA: [0.1]
    >>> check_levels([0.2, 0.1], 'PGA')
    Traceback (most recent call last):
       ...
    ValueError: The imls for PGA are not sorted: [0.2, 0.1]
    >>> check_levels([0.2, 0.2], 'PGA')
    Traceback (most recent call last):
       ...
    ValueError: Found duplicated levels for PGA: [0.2, 0.2]
    """
    if len(imls) < 2:
        raise ValueError('Not enough imls for %s: %s' % (imt, imls))
    elif imls != sorted(imls):
        raise ValueError('The imls for %s are not sorted: %s' % (imt, imls))
    elif len(distinct(imls)) < len(imls):
        raise ValueError("Found duplicated levels for %s: %s" % (imt, imls))


def intensity_measure_types_and_levels(value):
    """
    :param value: input string
    :returns: Intensity Measure Type and Levels dictionary

    >>> intensity_measure_types_and_levels('{"PGA": [0.1, 0.2]}')
    {'PGA': [0.1, 0.2]}
    """
    dic = dictionary(value)
    for imt, imls in dic.iteritems():
        check_levels(imls, imt)  # ValueError if the levels are invalid
    return dic


def dictionary(value):
    """
    :param value:
        input string corresponding to a literal Python object
    :returns:
        the Python object

    >>> dictionary('')
    {}
    >>> dictionary('{}')
    {}
    >>> dictionary('{"a": 1}')
    {'a': 1}
    >>> dictionary('"vs30_clustering: true"')  # an error really done by a user
    Traceback (most recent call last):
       ...
    ValueError: '"vs30_clustering: true"' is not a valid Python dictionary
    """
    if not value:
        return {}
    try:
        dic = dict(ast.literal_eval(value))
    except:
        raise ValueError('%r is not a valid Python dictionary' % value)
    return dic


############################# SOURCES/RUPTURES ###############################

def mag_scale_rel(value):
    """
    :param value:
        name of a Magnitude-Scale relationship in hazardlib
    :returns:
        the corresponding hazardlib object
    """
    value = value.strip()
    if value not in SCALEREL:
        raise ValueError('%r is not a recognized magnitude-scale '
                         'relationship' % value)
    return value


def pmf(value):
    """
    Comvert a string into a Probability Mass Function.

    :param value:
        a sequence of probabilities summing up to 1 (no commas)
    :returns:
        a list of pairs [(probability, index), ...] with index starting from 0

    >>> pmf("0.157 0.843")
    [(0.157, 0), (0.843, 1)]
    """
    probs = probabilities(value)
    if sum(map(Decimal, value.split())) != 1:
        raise ValueError('The probabilities %s do not sum up to 1!' % value)
    return [(p, i) for i, p in enumerate(probs)]


def posList(value):
    """
    :param value:
        a string with the form `lon1 lat1 [depth1] ...  lonN latN [depthN]`
        without commas, where the depts are optional.
    :returns:
        a list of floats without other validations
    """
    values = value.split()
    num_values = len(values)
    if num_values % 3 and num_values % 2:
        raise ValueError('Wrong number: nor pairs not triplets: %s' % values)
    try:
        return map(float_, values)
    except Exception as exc:
        raise ValueError('Found a non-float in %s: %s' % (value, exc))


def point2d(value, lon, lat):
    """
    This is used to convert nodes of the form
    <location lon="LON" lat="LAT" />

    :param value: None
    :param lon: longitude string
    :param lat: latitude string
    :returns: a validated pair (lon, lat)
    """
    return longitude(lon), latitude(lat)


def point3d(value, lon, lat, depth):
    """
    This is used to convert nodes of the form
    <hypocenter lon="LON" lat="LAT" depth="DEPTH"/>

    :param value: None
    :param lon: longitude string
    :param lat: latitude string
    :returns: a validated triple (lon, lat, depth)
    """
    return longitude(lon), latitude(lat), positivefloat(depth)


def probability_depth(value, probability, depth):
    """
    This is used to convert nodes of the form
    <hypoDepth probability="PROB" depth="DEPTH" />

    :param value: None
    :param probability: a probability
    :param depth: a depth
    :returns: a validated pair (probability, depth)
    """
    return (range01(probability), positivefloat(depth))


strike_range = FloatRange(0, 360)
dip_range = FloatRange(0, 90)
rake_range = FloatRange(-180, 180)


def nodal_plane(value, probability, strike, dip, rake):
    """
    This is used to convert nodes of the form
     <nodalPlane probability="0.3" strike="0.0" dip="90.0" rake="0.0" />

    :param value: None
    :param probability: a probability
    :param strike: strike angle
    :param dip: dip parameter
    :param rake: rake angle
    :returns: a validated pair (probability, depth)
    """
    return (range01(probability), strike_range(strike),
            dip_range(dip), rake_range(rake))


def ab_values(value):
    """
    a and b values of the GR magniture-scaling relation.
    a is a positive float, b is just a float.
    """
    a, b = value.split()
    return positivefloat(a), float_(b)


################################ site model ##################################

vs30_type = ChoiceCI('measured', 'inferred')

SiteParam = collections.namedtuple(
    'SiteParam', 'z1pt0 z2pt5 measured vs30 lon lat'.split())


def site_param(value, z1pt0, z2pt5, vs30Type, vs30, lon, lat):
    """
    Used to convert a node like

       <site lon="24.7125" lat="42.779167" vs30="462" vs30Type="inferred"
       z1pt0="100" z2pt5="5" />

    into a 6-tuple (z1pt0, z2pt5, measured, vs30, lon, lat)
    """
    return SiteParam(positivefloat(z1pt0), positivefloat(z2pt5),
                     vs30_type(vs30Type) == 'measured',
                     positivefloat(vs30), longitude(lon), latitude(lat))


###########################################################################

def parameters(**names_vals):
    """
    Returns a dictionary {name: validator} by making sure
    that the validators are callable objects with a `__name__`.

    :param names_vals:
        keyword arguments parameter_name -> parameter_validator
    """
    for name, val in names_vals.iteritems():
        if not callable(val):
            raise ValueError(
                '%r for %s is not a validator: it is not callable'
                % (val, name))
        if not hasattr(val, '__name__'):
            raise ValueError(
                '%r for %s is not a validator: it has no __name__'
                % (val, name))
    return names_vals


# used in commonlib.oqvalidation
class ParamSet(object):
    """
    A set of valid interrelated parameters. Here is an example
    of usage:

    >>> class MyParams(ParamSet):
    ...     params = parameters(a=positiveint, b=positivefloat)
    ...
    ...     def is_valid_not_too_big(self):
    ...         "The sum of a and b must be under 10. "
    ...         return self.a + self.b < 10

    >>> MyParams(a='1', b='7.2')
    <MyParams a=1, b=7.2>

    >>> MyParams(a='1', b='9.2')
    Traceback (most recent call last):
    ...
    ValueError: The sum of a and b must be under 10.
    Got:
    a=1
    b=9.2

    The constrains are applied in lexicographic order.
    """
    params = {}

    def __init__(self, **names_vals):
        for name, val in names_vals.iteritems():
            if name.startswith(('_', 'is_valid_')):
                raise NameError('The parameter name %s is not acceptable'
                                % name)
            try:
                convert = self.__class__.params[name]
            except KeyError:
                logging.warn('The parameter %r is unknown, ignoring' % name)
                continue
            try:
                value = convert(val)
            except:
                raise ValueError('Could not convert to %s: %s=%s'
                                 % (convert.__name__, name, val))
            setattr(self, name, value)

        valids = sorted(getattr(self, valid)
                        for valid in dir(self.__class__)
                        if valid.startswith('is_valid_'))
        for is_valid in valids:
            if not is_valid():
                dump = '\n'.join('%s=%s' % (n, v)
                                 for n, v in sorted(self.__dict__.items()))
                docstring = is_valid.__doc__.strip()
                doc = textwrap.fill(docstring.format(**vars(self)))
                raise ValueError(doc + '\nGot:\n' + dump)

    def __iter__(self):
        for item in sorted(vars(self).iteritems()):
            yield item

    def __repr__(self):
        names = sorted(n for n in vars(self) if not n.startswith('_'))
        nameval = ', '.join('%s=%s' % (n, getattr(self, n)) for n in names)
        return '<%s %s>' % (self.__class__.__name__, nameval)<|MERGE_RESOLUTION|>--- conflicted
+++ resolved
@@ -42,11 +42,6 @@
 
     >>> gsim('BooreAtkinson2011')  # doctest: +ELLIPSIS
     <openquake.hazardlib.gsim.boore_atkinson_2011.BooreAtkinson2011 ...>
-<<<<<<< HEAD
-    >>> gsim('BooreAtkinson2011()')  # doctest: +ELLIPSIS
-    <openquake.hazardlib.gsim.boore_atkinson_2011.BooreAtkinson2011 ...>
-=======
->>>>>>> e862da6e
     """
     if value.endswith(')'):
         gsim_name, argstr = value[:-1].split('(', 1)
