[general]

description = Event-based PSHA with logic tree sampling
calculation_mode = event_based
random_seed = 23

[geometry]

sites = 0.0 0.0, 0.0 1.0, 0.0 2.5

[logic_tree]

number_of_logic_tree_samples = 10

[erf]

rupture_mesh_spacing = 2
width_of_mfd_bin = 0.2
area_source_discretization = 20.0

[site_params]

reference_vs30_type = inferred
reference_vs30_value = 760.0
reference_depth_to_2pt5km_per_sec = 2.0
reference_depth_to_1pt0km_per_sec = 40.0

[calculation]

source_model_logic_tree_file = source_model_logic_tree.xml
gsim_logic_tree_file = gmpe_logic_tree.xml
investigation_time = 50.0
intensity_measure_types_and_levels = {"PGA": [0.005, 0.007, 0.0098, 0.0137, 0.0192, 0.0269, 0.0376, 0.0527, 0.0738, 0.103, 0.145, 0.203, 0.284, 0.397, 0.556, 0.778, 1.09, 1.52, 2.13], "SA(0.1)": [0.005, 0.007, 0.0098, 0.0137, 0.0192, 0.0269, 0.0376, 0.0527, 0.0738, 0.103, 0.145, 0.203, 0.284, 0.397, 0.556, 0.778, 1.09, 1.52, 2.13]}
truncation_level = 3
maximum_distance = 200.0

[event_based_params]
<<<<<<< HEAD
# 100,000 years are needed to converge to the classical hazard curves at 14%
ses_per_logic_tree_path = 2000
=======

ses_per_logic_tree_path = 200
>>>>>>> ab735e9d
ground_motion_correlation_model =
ground_motion_correlation_params =

[output]

export_dir = /tmp/
ground_motion_fields = false
hazard_curves_from_gmfs = true
compare_with_classical = true
individual_curves = false
mean_hazard_curves = true
quantile_hazard_curves = 0.1 0.9<|MERGE_RESOLUTION|>--- conflicted
+++ resolved
@@ -35,13 +35,8 @@
 maximum_distance = 200.0
 
 [event_based_params]
-<<<<<<< HEAD
-# 100,000 years are needed to converge to the classical hazard curves at 14%
-ses_per_logic_tree_path = 2000
-=======
 
 ses_per_logic_tree_path = 200
->>>>>>> ab735e9d
 ground_motion_correlation_model =
 ground_motion_correlation_params =
 
