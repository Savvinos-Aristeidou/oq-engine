--- conflicted
+++ resolved
@@ -65,15 +65,12 @@
     # change to True to add final endlines where absent
     FIX_FINAL_ENDLINES = False
 
-<<<<<<< HEAD
-=======
     # change to True to replace \n with \r\n where needed
     FIX_LF_TO_CRLF = False
 
     # change to True to replace \r with \r\n where needed
     FIX_CR_TO_CRLF = False
 
->>>>>>> 1e6f0adb
     only_slash_r_endlines = []
     only_slash_n_endlines = []
     no_endlines = []
@@ -103,8 +100,6 @@
             for fname in no_endlines:
                 with open(fname, 'a') as f:
                     f.write('\r\n')
-<<<<<<< HEAD
-=======
         if FIX_LF_TO_CRLF:
             for fname in only_slash_n_endlines:
                 with open(fname, 'r') as f:
@@ -119,5 +114,4 @@
                 contents = contents.replace('\r', '\r\n')
                 with open(fname, 'w') as f:
                     f.write(contents)
->>>>>>> 1e6f0adb
         raise ValueError(err_msg)