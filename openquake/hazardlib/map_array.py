--- conflicted
+++ resolved
@@ -379,18 +379,7 @@
                 rates_g = self.array[:, :, i]
             else:
                 rates_g = self.acc[g]
-<<<<<<< HEAD
             outs.append(to_rates_dt(self.sids, rates_g, g))
-=======
-            for lid, rates in enumerate(rates_g.T):
-                idxs, = rates.nonzero()
-                out = numpy.zeros(len(idxs), rates_dt)
-                out['sid'] = self.sids[idxs]
-                out['lid'] = lid
-                out['gid'] = g
-                out['rate'] = rates[idxs]
-                outs.append(out)
->>>>>>> cd5363dd
         if len(outs) == 1:
             return outs[0]
         return numpy.concatenate(outs, dtype=rates_dt)
