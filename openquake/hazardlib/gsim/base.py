--- conflicted
+++ resolved
@@ -376,11 +376,7 @@
                 sctx, rctx, orig_dctx = self.make_contexts(
                     sitecol, rupture, filter=False)
                 if (self.maximum_distance and
-<<<<<<< HEAD
-                    dctx.rjb.min() > self.maximum_distance(
-=======
                     orig_dctx.rjb.min() > self.maximum_distance(
->>>>>>> 160e4ebe
                         rupture.tectonic_region_type, rupture.mag)):
                     continue  # rupture away from all sites
             cache = {}
