--- conflicted
+++ resolved
@@ -533,7 +533,6 @@
     secdists = _build_secdists(src, sitecol, cmaker)
     with cmaker.ir_mon:
         rups = list(src.iter_ruptures())
-<<<<<<< HEAD
     minmag = cmaker.maximum_distance.x[0]
     maxmag = cmaker.maximum_distance.x[-1]
     for i, rup in enumerate(rups):
@@ -581,29 +580,6 @@
             ctx[par] = sites.array[par]
 
         yield ctx
-=======
-    with cmaker.ctx_mon:
-        for i, rup in enumerate(rups):
-            if rup.mag > maxmag or rup.mag < minmag:
-                continue
-            rup.rup_id = src.offset + i
-            dist = get_distances(rup, sitecol, 'rrup')
-            mask = dist <= cmaker.maximum_distance(rup.mag)
-            if mask.any():
-                rctx = cmaker.get_ctx(rup, sitecol, dist, dcache)
-                # copy the correct slice of distances and site_params
-                for key in cmaker.defaultdict:
-                    arr = getattr(rctx, key)
-                    if isinstance(arr, numpy.ndarray):
-                        setattr(rctx, key, arr[mask])
-                rctx.src_id = src.id
-                rctxs.append(rctx)
-    if cmaker.cache_distances:
-        dcache.clear()
-    if len(rctxs):
-        yield cmaker.recarray(rctxs)
-
->>>>>>> d9f0b86e
     
 # ############################ ContextMaker ############################### #
 
@@ -1062,8 +1038,9 @@
         if getattr(src, 'location', None) and step == 1:
             return self.pla_mon.iter(genctxs(src, sitecol, self))
         elif hasattr(src, 'source_id'):  # other source
-            if src.code == b'F' and step == 1:  # multifault source
-                return self.ctx_mon.iter(genctxs(src, sitecol, self))
+            #if src.code == b'F' and self.fewsites and step == 1:
+            #    # multifault source with cache
+            #    return genctxs(src, sitecol, self)
             minmag = self.maximum_distance.x[0]
             maxmag = self.maximum_distance.x[-1]
             with self.ir_mon:
