# -*- coding: utf-8 -*-
# vim: tabstop=4 shiftwidth=4 softtabstop=4
#
# Copyright (C) 2024-2025, GEM Foundation
#
# OpenQuake is free software: you can redistribute it and/or modify it
# under the terms of the GNU Affero General Public License as published
# by the Free Software Foundation, either version 3 of the License, or
# (at your option) any later version.
#
# OpenQuake is distributed in the hope that it will be useful,
# but WITHOUT ANY WARRANTY; without even the implied warranty of
# MERCHANTABILITY or FITNESS FOR A PARTICULAR PURPOSE.  See the
# GNU Affero General Public License for more details.
#
# You should have received a copy of the GNU Affero General Public License
# along with OpenQuake.  If not, see <http://www.gnu.org/licenses/>.

import os
import logging
from dataclasses import dataclass
import numpy

from openquake.baselib import config, general, hdf5, performance
from openquake.hazardlib import valid
from openquake.commonlib import readinput
from openquake.commonlib.calc import get_close_mosaic_models
from openquake.hazardlib.shakemap.parsers import get_rup_dic
from openquake.qa_tests_data import mosaic

MOSAIC_DIR = config.directory.mosaic_dir or os.path.dirname(mosaic.__file__)


@dataclass
class AristotleParam:
    rupture_dict: dict
    time_event: str
    maximum_distance: float
    mosaic_model: str
    trt: str
    truncation_level: float
    number_of_ground_motion_fields: int
    asset_hazard_distance: float
    ses_seed: int
    local_timestamp: str = None
    rupture_file: str = None
    station_data_file: str = None
    maximum_distance_stations: float = None

    def get_oqparams(self, usgs_id, mosaic_models, trts, use_shakemap):
        """
        :returns: job_ini dictionary
        """
        if not hasattr(self, 'exposure_hdf5'):
            self.exposure_hdf5 = os.path.join(MOSAIC_DIR, 'exposure.hdf5')
        inputs = {'exposure': [self.exposure_hdf5], 'job_ini': '<in-memory>'}
        rupdic = self.rupture_dict
        if self.rupture_file:
            inputs['rupture_model'] = self.rupture_file
        if self.station_data_file:
            inputs['station_data'] = self.station_data_file
        if not self.mosaic_model:
            self.mosaic_model = mosaic_models[0]
            if len(mosaic_models) > 1:
                logging.info('Using the "%s" model' % self.mosaic_model)

        if not self.trt:
            # NOTE: using the first tectonic region type
            self.trt = next(iter(trts[self.mosaic_model]))
        shakemap_array = rupdic.pop('shakemap_array', ())
        params = dict(
            calculation_mode='scenario_risk',
            rupture_dict=str(rupdic),
            time_event=self.time_event,
            maximum_distance=str(self.maximum_distance),
            mosaic_model=self.mosaic_model,
            tectonic_region_type=self.trt,
            truncation_level=str(self.truncation_level),
            number_of_ground_motion_fields=str(self.number_of_ground_motion_fields),
            asset_hazard_distance=str(self.asset_hazard_distance),
            ses_seed=str(self.ses_seed),
            inputs=inputs)
        if use_shakemap:
            fname = general.gettemp(suffix='.npy')
            numpy.save(fname, shakemap_array)
            params['shakemap_uri'] = str(dict(kind='file_npy', fname=fname))
            params['gsim'] = '[FromFile]'
        if self.local_timestamp is not None:
            params['local_timestamp'] = self.local_timestamp
        if self.maximum_distance_stations is not None:
            params['maximum_distance_stations'] = str(self.maximum_distance_stations)
        oq = readinput.get_oqparam(params)
        # NB: fake h5 to cache `get_site_model` and avoid multiple associations
        _sitecol, assetcol, _discarded, _exp = readinput.get_sitecol_assetcol(
            oq, h5={'performance_data': hdf5.FakeDataset()})
        id0s = numpy.unique(assetcol['ID_0'])
        countries = set(assetcol.tagcol.ID_0[i] for i in id0s)
        tmap_keys = get_tmap_keys(self.exposure_hdf5, countries)
        if not tmap_keys:
            raise LookupError(f'No taxonomy mapping was found for {countries}')
        logging.root.handlers = []  # avoid breaking the logs
        params['description'] = (
            f'{rupdic["usgs_id"]} ({rupdic["lat"]}, {rupdic["lon"]})'
            f' M{rupdic["mag"]}')
        return params


ARISTOTLE_FORM_LABELS = {
    'usgs_id': 'Rupture identifier',
    'rupture_from_usgs': 'Rupture from USGS',
    'rupture_file': 'Rupture model XML',
    'use_shakemap': 'Use the ShakeMap',
    'lon': 'Longitude (degrees)',
    'lat': 'Latitude (degrees)',
    'dep': 'Depth (km)',
    'mag': 'Magnitude (Mw)',
    'rake': 'Rake (degrees)',
    'local_timestamp': 'Local timestamp of the event',
    'time_event': 'Time of the event',
    'dip': 'Dip (degrees)',
    'strike': 'Strike (degrees)',
    'maximum_distance': 'Maximum source-to-site distance (km)',
    'mosaic_model': 'Mosaic model',
    'trt': 'Tectonic region type',
    'truncation_level': 'Level of truncation',
    'number_of_ground_motion_fields': 'Number of ground motion fields',
    'asset_hazard_distance': 'Asset hazard distance (km)',
    'ses_seed': 'Random seed (ses_seed)',
    'station_data_file_from_usgs': 'Station data from USGS',
    'station_data_file': 'Station data CSV',
    'maximum_distance_stations': 'Maximum distance of stations (km)',
    'nodal_plane': 'Nodal plane',
    'msr': 'Magnitude scaling relationship',
}

ARISTOTLE_FORM_PLACEHOLDERS = {
    'usgs_id': 'USGS ID or custom',
    'rupture_from_usgs': '',
    'rupture_file': 'Rupture model XML',
    'lon': '-180 ≤ float ≤ 180',
    'lat': '-90 ≤ float ≤ 90',
    'dep': 'float ≥ 0',
    'mag': 'float ≥ 0',
    'rake': '-180 ≤ float ≤ 180',
    'local_timestamp': '',
    'time_event': 'day|night|transit',
    'dip': '0 ≤ float ≤ 90',
    'strike': '0 ≤ float ≤ 360',
    'maximum_distance': 'float ≥ 0',
    'mosaic_model': 'Mosaic model',
    'trt': 'Tectonic region type',
    'truncation_level': 'float ≥ 0',
    'number_of_ground_motion_fields': 'float ≥ 1',
    'asset_hazard_distance': 'float ≥ 0',
    'ses_seed': 'int ≥ 0',
    'station_data_file_from_usgs': '',
    'station_data_file': 'Station data CSV',
    'maximum_distance_stations': 'float ≥ 0',
    'nodal_plane': '',
    'msr': '',
}

validators = {
    'usgs_id': valid.simple_id,
    'lon': valid.longitude,
    'lat': valid.latitude,
    'dep': valid.positivefloat,
    'mag': valid.positivefloat,
    'rake': valid.rake_range,
    'dip': valid.dip_range,
    'strike': valid.strike_range,
    'local_timestamp': valid.local_timestamp,
    # NOTE: 'avg' is used for probabilistic seismic risk, not for scenarios
    'time_event': valid.Choice('day', 'night', 'transit'),
    'maximum_distance': valid.positivefloat,
    'mosaic_model': valid.utf8,
    'trt': valid.utf8,
    'truncation_level': valid.positivefloat,
    'number_of_ground_motion_fields': valid.positiveint,
    'asset_hazard_distance': valid.positivefloat,
    'ses_seed': valid.positiveint,
    'maximum_distance_stations': valid.positivefloat,
}


def _validate(POST):
    validation_errs = {}
    invalid_inputs = []
    params = {}
    dic = dict(usgs_id=None, lon=None, lat=None, dep=None,
               mag=None, rake=None, dip=None, strike=None)
    for field, validation_func in validators.items():
        if field not in POST:
            continue
        try:
            value = validation_func(POST.get(field))
        except Exception as exc:
            blankable = ['dip', 'strike',
                         'maximum_distance_stations', 'local_timestamp']
            if field in blankable and POST.get(field) == '':
                if field in dic:
                    dic[field] = None
                else:
                    params[field] = None
                continue
            validation_errs[ARISTOTLE_FORM_LABELS[field]] = str(exc)
            invalid_inputs.append(field)
            continue
        if field in dic:
            dic[field] = value
        else:
            params[field] = value

    if validation_errs:
        err_msg = 'Invalid input value'
        err_msg += 's\n' if len(validation_errs) > 1 else '\n'
        err_msg += '\n'.join(
            [f'{field.split(" (")[0]}: "{validation_errs[field]}"'
             for field in validation_errs])
        err = {"status": "failed", "error_msg": err_msg,
               "invalid_inputs": invalid_inputs}
    else:
        err = {}
    return dic, params, err


def get_trts_around(mosaic_model, exposure_hdf5):
    """
    :returns: list of TRTs for the given mosaic model
    """
    with hdf5.File(exposure_hdf5) as f:
        df = f.read_df('model_trt_gsim_weight',
                       sel={'model': mosaic_model.encode()})
    trts = [trt.decode('utf8') for trt in df.trt.unique()]
    return trts


def get_tmap_keys(exposure_hdf5, countries):
    """
    :returns: list of taxonomy mappings as keys in the the "tmap" data group
    """
    keys = []
    with hdf5.File(exposure_hdf5, 'r') as exp:
        for key in exp['tmap']:
            if set(key.split('_')) & countries:
                keys.append(key)
    return keys


def impact_validate(POST, user, rupture_file=None, station_data_file=None,
                    monitor=performance.Monitor()):
    """
    This is called by `impact_get_rupture_data` and `impact_run`.
    In the first case the form contains only usgs_id and rupture_file and
    returns (rup, rupdic, [station_file], error).
    In the second case the form contains all fields and returns
    (rup, rupdic, params, error).
    """
    dic, params, err = _validate(POST)
    if err:
        return None, dic, params, err

    # NOTE: in level 1 interface the ShakeMap has to be used.
    #       in level 2 interface it depends from the selected approach
    use_shakemap = user.level == 1
    if 'use_shakemap' in POST:
        use_shakemap = POST['use_shakemap'] == 'true'
    approach = POST['approach']

    rup, rupdic, err = get_rup_dic(
        dic, user, approach, use_shakemap, rupture_file, station_data_file,
        monitor)
    if err:
        return None, None, None, err
    # round floats
    for k, v in rupdic.items():
        if isinstance(v, float):  # lon, lat, dep, strike, dip
            rupdic[k] = round(v, 5)

    trts = {}
    expo = getattr(AristotleParam, 'exposure_hdf5',
                   os.path.join(MOSAIC_DIR, 'exposure.hdf5'))
    with monitor('get_close_mosaic_models'):
        mosaic_models = get_close_mosaic_models(rupdic['lon'], rupdic['lat'], 5)
    for mosaic_model in mosaic_models:
        trts[mosaic_model] = get_trts_around(mosaic_model, expo)
    rupdic['trts'] = trts
    rupdic['mosaic_models'] = mosaic_models
    rupdic['rupture_from_usgs'] = rup is not None
<<<<<<< HEAD
    if 'msr' in POST:
        rupdic['msr'] = POST['msr']
    if len(params) > 1:  # called by aristotle_run
=======
    if len(params) > 1:  # called by impact_run
>>>>>>> f4249d06
        params['rupture_dict'] = rupdic
        params['station_data_file'] = rupdic['station_data_file']
        with monitor('get_oqparams'):
            ap = AristotleParam(**params)
            oqparams = ap.get_oqparams(
                dic['usgs_id'], mosaic_models, trts, use_shakemap)
        return rup, rupdic, oqparams, err
    else:  # called by impact_get_rupture_data
        return rup, rupdic, params, err<|MERGE_RESOLUTION|>--- conflicted
+++ resolved
@@ -287,13 +287,9 @@
     rupdic['trts'] = trts
     rupdic['mosaic_models'] = mosaic_models
     rupdic['rupture_from_usgs'] = rup is not None
-<<<<<<< HEAD
     if 'msr' in POST:
         rupdic['msr'] = POST['msr']
-    if len(params) > 1:  # called by aristotle_run
-=======
     if len(params) > 1:  # called by impact_run
->>>>>>> f4249d06
         params['rupture_dict'] = rupdic
         params['station_data_file'] = rupdic['station_data_file']
         with monitor('get_oqparams'):
