# The Hazard Library
# Copyright (C) 2020 GEM Foundation
#
# This program is free software: you can redistribute it and/or modify
# it under the terms of the GNU Affero General Public License as
# published by the Free Software Foundation, either version 3 of the
# License, or (at your option) any later version.
#
# This program is distributed in the hope that it will be useful,
# but WITHOUT ANY WARRANTY; without even the implied warranty of
# MERCHANTABILITY or FITNESS FOR A PARTICULAR PURPOSE.  See the
# GNU Affero General Public License for more details.
#
# You should have received a copy of the GNU Affero General Public License
# along with this program.  If not, see <http://www.gnu.org/licenses/>.

import os
import re
import glob
import unittest
import numpy as np
import matplotlib.pyplot as plt
from mpl_toolkits.mplot3d import Axes3D  # This is needed
from openquake.hazardlib.geo import Point, Line
from openquake.hazardlib.geo.geodetic import distance
from openquake.hazardlib.geo.surface import KiteSurface

BASE_DATA_PATH = os.path.join(os.path.dirname(__file__), 'data')
PLOTTING = False


def ppp(profiles: list, smsh: KiteSurface = None, title: str = ''):

    """
    Plots the 3D mesh

    :param profiles:
        A list of profiles
    :param smsh:
        The kite surface
    """

    # Scaling factor on the z-axis
    scl = 0.1

    # Create figure
    fig = plt.figure(figsize=(10, 8))
    ax = fig.add_subplot(111, projection='3d')
    plt.style.use('seaborn-bright')

    # Plotting nodes
    for ipro in profiles:
        coo = [[p.longitude, p.latitude, p.depth] for p in ipro]
        coo = np.array(coo)
        ax.plot(coo[:, 0], coo[:, 1], coo[:, 2]*scl, '--g', lw=1)
        ax.plot(coo[:, 0], coo[:, 1], coo[:, 2]*scl, 'og', lw=1, markersize=3)

    # Plotting mesh
    if smsh is not None:
        for i in range(smsh.mesh.lons.shape[0]):
            ax.plot(smsh.mesh.lons[i, :], smsh.mesh.lats[i, :],
                    smsh.mesh.depths[i, :]*scl, '-r', lw=0.5)
        for i in range(smsh.mesh.lons.shape[1]):
            ax.plot(smsh.mesh.lons[:, i], smsh.mesh.lats[:, i],
                    smsh.mesh.depths[:, i]*scl, '-r', lw=0.5)

    plt.title(title)
    ax.invert_zaxis()
    plt.show()


class KiteSurfaceSimpleTests(unittest.TestCase):

    def setUp(self):
        path = os.path.join(BASE_DATA_PATH, 'profiles05')
        self.prf, _ = _read_profiles(path)

    def test_mesh_creation(self):
        """ Create the mesh: two parallel profiles - no top alignment """
        hsmpl = 4
        vsmpl = 2
        idl = False
        alg = False
        srfc = KiteSurface.from_profiles(self.prf, vsmpl, hsmpl, idl, alg)

        if PLOTTING:
            title = 'Test mesh creation'
            ppp(self.prf, srfc, title)


class KiteSurfaceTestCase(unittest.TestCase):
    """ Test the construction of a Kite fault surface. """

    def setUp(self):
        """ This creates a fault dipping to north """

        self.profiles1 = []
        tmp = [Point(0.0, 0.00, 0.0),
               Point(0.0, 0.05, 5.0),
               Point(0.0, 0.10, 10.0),
               Point(0.0, 0.15, 15.0)]
        self.profiles1.append(Line(tmp))

        tmp = [Point(0.3, 0.00, 0.0),
               Point(0.3, 0.05, 5.0),
               Point(0.3, 0.10, 10.0),
               Point(0.3, 0.15, 15.0)]
        self.profiles1.append(Line(tmp))

        tmp = [Point(0.5, 0.00, 0.0),
               Point(0.5, 0.05, 5.0),
               Point(0.5, 0.10, 10.0),
               Point(0.5, 0.15, 15.0)]
        self.profiles1.append(Line(tmp))

        self.profiles2 = []
        tmp = [Point(0.0, 0.000, 0.0),
               Point(0.0, 0.001, 15.0)]
        self.profiles2.append(Line(tmp))
        tmp = [Point(0.5, 0.000, 0.0),
               Point(0.5, 0.001, 15.0)]
        self.profiles2.append(Line(tmp))

    def test_build_mesh_01(self):
        """ Trivial case - Fault dipping at about 45 degrees """

        # Build the fault surface
        p_sd = 2.0
        e_sd = 5.0
        msh = KiteSurface.from_profiles(self.profiles1, p_sd, e_sd)

        # The fault trace has a length of 0.5 degrees at the equator (along
        # meridians) which corresponds to a length of # 111.3/2km = 55.65km.
        # Using a sampling distance of 5 km we get 12 equally spaced profiles.
        # Along the dip the fault width is ((0.15*110.567)**2+15**2)**.5 i.e.
        # 22.36km. With a sampling of 2.0km we get 12 edges.
        np.testing.assert_equal(msh.mesh.lons.shape, (12, 12))

        # We take the last index since we are flipping the mesh to comply with
        # the right hand rule
        self.assertTrue(np.all(np.abs(msh.mesh.lons[:, -1]) < 1e-3))

        # Tests the position of the center
        pnt = msh.get_center()
        tmp = (abs(msh.mesh.lons-pnt.longitude) +
               abs(msh.mesh.lats-pnt.latitude) +
               abs(msh.mesh.depths-pnt.depth)*0.01)
        idx = np.unravel_index(np.argmin(tmp, axis=None), tmp.shape)
        msg = "We computed center of the surface is wrong"
        self.assertEqual(idx, (6, 6), msg)

        if PLOTTING:
            title = 'Trivial case - Fault dipping at about 45 degrees'
            ppp(self.profiles1, msh, title)

    def test_build_mesh_02(self):
        """ Trivial case - Vertical fault """

        # Build the fault surface
        p_sd = 2.5
        e_sd = 5.0
        srfc = KiteSurface.from_profiles(self.profiles2, p_sd, e_sd)

        # The fault trace has a length of 0.5 degrees at the equator (along
        # meridians) which corresponds to a length of 111.3/2km = 55.65km.
        # Using a sampling distance of 5 km we get 12 equally spaced profiles.
        # Along the dip the fault width is 15 km. With a sampling of 2.5km
        # we get exactly 7 edges.
        msh = srfc.mesh
        np.testing.assert_equal(msh.lons.shape, (7, 12))
        # Note that this mesh is flipped at the construction level
        self.assertTrue(np.all(np.abs(msh.depths[0, :]) < 1e-3))
        self.assertTrue(np.all(np.abs(msh.depths[6, :]-15.) < 1e-3))
        self.assertTrue(np.all(np.abs(msh.lons[:, -1]) < 1e-3))
        self.assertTrue(np.all(np.abs(msh.lons[:, 0]-0.5) < 1e-2))

        dip = srfc.get_dip()
        msg = "The value of dip computed is wrong: {:.3f}".format(dip)
        self.assertTrue(abs(dip-90) < 0.5, msg)

        strike = srfc.get_strike()
        msg = "The value of strike computed is wrong: {:.3f}".format(strike)
        self.assertTrue(abs(strike) < 0.01, msg)

        if PLOTTING:
            title = 'Trivial case - Vertical fault'
            ppp(self.profiles2, srfc, title)


class IdealisedSimpleMeshTest(unittest.TestCase):
    """
    This is the simplest test implemented for the construction of the mesh. It
    uses just two parallel profiles gently dipping northward and it checks
    that the size of the cells agrees with the input parameters
    """

    def setUp(self):
        path = os.path.join(BASE_DATA_PATH, 'profiles05')
        self.prf, _ = _read_profiles(path)

    def test_mesh_creation(self):
        """ Create the mesh: two parallel profiles - no top alignment """
        hsmpl = 4
        vsmpl = 4
        idl = False
        alg = False
        srfc = KiteSurface.from_profiles(self.prf, hsmpl, vsmpl, idl, alg)
        smsh = srfc.mesh

        #
        # Check the horizontal mesh spacing
        computed = []
        for i in range(0, smsh.lons.shape[0]):
            tmp = []
            for j in range(0, smsh.lons.shape[1]-1):
                k = j + 1
                dst = distance(smsh.lons[i, j], smsh.lats[i, j],
                               smsh.depths[i, j], smsh.lons[i, k],
                               smsh.lats[i, k], smsh.depths[i, k])
                tmp.append(dst)
            computed.append(dst)
        computed = np.array(computed)
        self.assertTrue(np.all(abs(computed-hsmpl)/vsmpl < 0.05))

        #
        # Check the vertical mesh spacing
        computed = []
        for i in range(0, smsh.lons.shape[0]-1):
            tmp = []
            k = i + 1
            for j in range(0, smsh.lons.shape[1]):
                dst = distance(smsh.lons[i, j], smsh.lats[i, j], smsh.depths[i,j],
                               smsh.lons[k, j], smsh.lats[k, j], smsh.depths[k,j])
                tmp.append(dst)
            computed.append(dst)
        computed = np.array(computed)
        self.assertTrue(np.all(abs(computed-vsmpl)/vsmpl < 0.05))

        if PLOTTING:
            title = 'Two parallel profiles'
            ppp(self.prf, srfc, title)


class IdealisedSimpleDisalignedMeshTest(unittest.TestCase):
    """
    Similar to
    :class:`openquake.sub.tests.misc.mesh_test.IdealisedSimpleMeshTest`
    but with profiles at different depths
    """

    def setUp(self):
        path = os.path.join(BASE_DATA_PATH, 'profiles06')
        self.profiles, _ = _read_profiles(path)
        self.h_sampl = 2
        self.v_sampl = 4
        idl = False
        alg = False
        self.smsh = KiteSurface.from_profiles(self.profiles, self.v_sampl,
                                             self.h_sampl, idl, alg)

    def test_h_spacing(self):
        """ Check v-spacing: two misaligned profiles - no top alignment """
        srfc = self.smsh
        smsh = srfc.mesh
        #
        # Check the horizontal mesh spacing
        computed = []
        for i in range(0, smsh.lons.shape[0]):
            tmp = []
            for j in range(0, smsh.lons.shape[1]-1):
                k = j + 1
                dst = distance(smsh.lons[i, j], smsh.lats[i, j], smsh.depths[i, j],
                               smsh.lons[i, k], smsh.lats[i, k], smsh.depths[i, k])
                tmp.append(dst)
            computed.append(dst)
        computed = np.array(computed)
        tmp = abs(computed-self.h_sampl)/self.h_sampl
        self.assertTrue(np.all(tmp < 0.02))

        if PLOTTING:
            title = 'Simple case: top alignment '
            title += '(IdealisedSimpleDisalignedMeshTest)'
            ppp(self.profiles, srfc, title)

    def test__spacing(self):
        """ Check v-spacing: two misaligned profiles - no top alignment """
        srfc = self.smsh
        smsh = srfc.mesh
        computed = []
        for i in range(0, smsh.lons.shape[0]-1):
            tmp = []
            k = i + 1
            for j in range(0, smsh.lons.shape[1]):
                dst = distance(smsh.lons[i, j], smsh.lats[i, j], smsh.depths[i, j],
                               smsh.lons[k, j], smsh.lats[k, j], smsh.depths[k, j])
                tmp.append(dst)
            computed.append(dst)
        computed = np.array(computed)
        tmp = abs(computed-self.v_sampl)/self.v_sampl
        self.assertTrue(np.all(tmp < 0.01))


class IdealisedAsimmetricMeshTest(unittest.TestCase):

    def setUp(self):
        path = os.path.join(BASE_DATA_PATH, 'profiles03')
        self.profiles, _ = _read_profiles(path)

    def test_mesh_creation(self):
        """ Test construction of the mesh """
        h_sampl = 5
        v_sampl = 5
        idl = False
        alg = False
        srfc = KiteSurface.from_profiles(self.profiles, v_sampl, h_sampl,
                                         idl, alg)
        smsh = srfc.mesh
        self.assertTrue(np.all(~np.isnan(smsh.lons[0, :])))

        if PLOTTING:
            title = 'Simple case: No top alignment '
            title += '(IdealisedAsimmetricMeshTest)'
            ppp(self.profiles, srfc, title)

    def test_mesh_creation_with_alignment(self):
        """ Test construction of the mesh """
        h_sampl = 2.5
        v_sampl = 2.5
        idl = False
        alg = True
        srfc = KiteSurface.from_profiles(self.profiles, v_sampl, h_sampl,
                                         idl, alg)
        self.assertTrue(np.any(np.isnan(srfc.mesh.lons[0, :])))

        if PLOTTING:
            title = 'Simple case: Top alignment'
            title += '(IdealisedAsimmetricMeshTest)'
            ppp(self.profiles, srfc, title)

<<<<<<< HEAD
    def test_get_surface_projection(self):
        """ """
=======
    def test_get_width(self):
        """ Test the calculation of the width """
>>>>>>> 2318613d
        h_sampl = 2.5
        v_sampl = 2.5
        idl = False
        alg = True
        srfc = KiteSurface.from_profiles(self.profiles, v_sampl, h_sampl,
                                         idl, alg)
<<<<<<< HEAD
        lons, lats = srfc.surface_projection
=======
        width = srfc.get_width()
        np.testing.assert_almost_equal(37.2982758, width)
>>>>>>> 2318613d


class IdealizedATest(unittest.TestCase):

    def setUp(self):
        path = os.path.join(BASE_DATA_PATH, 'profiles04')
        self.profiles, _ = _read_profiles(path)

    def test_mesh_creation_no_alignment(self):
        """ Test construction of the mesh """
        h_sampl = 4
        v_sampl = 4
        idl = False
        alg = False
        smsh = KiteSurface.from_profiles(self.profiles, v_sampl, h_sampl,
                                         idl, alg)
        self.assertTrue(np.all(~np.isnan(smsh.mesh.lons[0, :])))

        if PLOTTING:
            title = 'Simple mesh creation - no top alignment'
            ppp(self.profiles, smsh, title)

    def test_mesh_creation_with_alignment(self):
        """ Test construction of the mesh """
        h_sampl = 4
        v_sampl = 4
        idl = False
        alg = True
        smsh = KiteSurface.from_profiles(self.profiles, v_sampl, h_sampl,
                                         idl, alg)
        self.assertTrue(np.any(np.isnan(smsh.mesh.lons[0, :])))

        if PLOTTING:
            title = 'Simple case: Top alignment'
            ppp(self.profiles, smsh, title)


class SouthAmericaSegmentTest(unittest.TestCase):

    def setUp(self):
        path = os.path.join(BASE_DATA_PATH, 'sam_seg6_slab')
        self.profiles, _ = _read_profiles(path)

    def test_mesh_creation(self):
        """ Create mesh from profiles for SA """
        sampling = 40
        idl = False
        alg = False
        smsh = KiteSurface.from_profiles(self.profiles, sampling,
                                         sampling, idl, alg)
        idx = np.isfinite(smsh.mesh.lons[:, :])
        self.assertEqual(np.sum(np.sum(idx)), 202)

        if PLOTTING:
            title = 'Top of the slab'
            ppp(self.profiles, smsh, title)


def _read_profiles(path, prefix='cs'):
    """
    Reads a set of files each one containing a profile

    :param path:
        The path to a folder containing a set of profiles
    :param prefix:
        The prefix of the files containing the profiles
    :returns:
        A tuple with two lists one containing the profiles and the other one
        with the names of the files
    """
    path = os.path.join(path, '{:s}*.*'.format(prefix))
    profiles = []
    names = []
    for filename in sorted(glob.glob(path)):
        profiles.append(_read_profile(filename))
        names.append(os.path.basename(filename))
    return profiles, names


def _read_profile(filename):
    """
    Reads a file with one profile

    :parameter filename:
        The name of the folder file (usually with prefix 'cs_')
        specifing the geometry of the top of the slab
    :returns:
        An instance of :class:`openquake.hazardlib.geo.line.Line`
    """
    points = []
    for line in open(filename, 'r'):
        aa = re.split('\\s+', line)
        points.append(Point(float(aa[0]),
                            float(aa[1]),
                            float(aa[2])))
    return Line(points)<|MERGE_RESOLUTION|>--- conflicted
+++ resolved
@@ -337,25 +337,25 @@
             title += '(IdealisedAsimmetricMeshTest)'
             ppp(self.profiles, srfc, title)
 
-<<<<<<< HEAD
     def test_get_surface_projection(self):
         """ """
-=======
+        h_sampl = 2.5
+        v_sampl = 2.5
+        idl = False
+        alg = True
+        srfc = KiteSurface.from_profiles(self.profiles, v_sampl, h_sampl,
+                                         idl, alg)
+        lons, lats = srfc.surface_projection
     def test_get_width(self):
         """ Test the calculation of the width """
->>>>>>> 2318613d
         h_sampl = 2.5
         v_sampl = 2.5
         idl = False
         alg = True
         srfc = KiteSurface.from_profiles(self.profiles, v_sampl, h_sampl,
                                          idl, alg)
-<<<<<<< HEAD
-        lons, lats = srfc.surface_projection
-=======
         width = srfc.get_width()
         np.testing.assert_almost_equal(37.2982758, width)
->>>>>>> 2318613d
 
 
 class IdealizedATest(unittest.TestCase):
