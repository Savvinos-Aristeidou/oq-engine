# -*- coding: utf-8 -*-
# vim: tabstop=4 shiftwidth=4 softtabstop=4
#
# Copyright (C) 2020, GEM Foundation
#
# OpenQuake is free software: you can redistribute it and/or modify it
# under the terms of the GNU Affero General Public License as published
# by the Free Software Foundation, either version 3 of the License, or
# (at your option) any later version.
#
# OpenQuake is distributed in the hope that it will be useful,
# but WITHOUT ANY WARRANTY; without even the implied warranty of
# MERCHANTABILITY or FITNESS FOR A PARTICULAR PURPOSE.  See the
# GNU Affero General Public License for more details.
#
# You should have received a copy of the GNU Affero General Public License
# along with OpenQuake.  If not, see <http://www.gnu.org/licenses/>.

import os
import unittest
import numpy as np
import matplotlib.pyplot as plt
from openquake.hazardlib.geo.geodetic import (
    geodetic_distance, npoints_towards)
from openquake.hazardlib.geo.mesh import Mesh
from openquake.hazardlib.tests.geo.surface.kite_fault_test import (
    _read_profiles)
from openquake.hazardlib.geo import Point, Line
from openquake.hazardlib.geo.surface.multi import MultiSurface
from openquake.hazardlib.geo.surface.kite_fault import KiteSurface
from openquake.hazardlib.tests.geo.surface.kite_fault_test import plot_mesh_2d

BASE_PATH = os.path.dirname(__file__)
BASE_DATA_PATH = os.path.join(BASE_PATH, 'data')
PLOTTING = False
OVERWRITE = False

aae = np.testing.assert_almost_equal


class MultiSurfaceOneTestCase(unittest.TestCase):

    def setUp(self):
        # First surface - Almost vertical dipping to south
        prf1 = Line([Point(0, 0, 0), Point(0, -0.00001, 20.)])
        prf2 = Line([Point(0.15, 0, 0), Point(0.15, -0.00001, 20.)])
        prf3 = Line([Point(0.3, 0, 0), Point(0.3, -0.00001, 20.)])
        sfca = KiteSurface.from_profiles([prf1, prf2, prf3], 1., 1.)
        self.msrf = MultiSurface([sfca])

    def test_get_width(self):
        # Surface is almost vertical. The width must be equal to the depth
        # difference between the points at the top and bottom
        width = self.msrf.get_width()
        msg = 'Multi fault surface: width is wrong'
        self.assertAlmostEqual(20.0, width, places=2, msg=msg)

    def test_get_dip(self):
        # Surface is almost vertical. The dip must be equal to 90
        dip = self.msrf.get_dip()
        msg = 'Multi fault surface: dip is wrong'
        self.assertAlmostEqual(90.0, dip, places=2, msg=msg)

    def test_get_area(self):
        computed = self.msrf.get_area()
        length = geodetic_distance(0.0, 0.0, 0.3, 0.0)
        expected = length * 20.0
        perc_diff = abs(computed - expected) / computed * 100
        msg = 'Multi fault surface: area is wrong'
        self.assertTrue(perc_diff < 2, msg=msg)

    def test_get_area1(self):
        pntsa = npoints_towards(lon=0.32, lat=0.0, depth=0.0, azimuth=45,
                                hdist=10.0, vdist=0.0, npoints=2)
        pntsb = npoints_towards(lon=pntsa[0][1], lat=pntsa[1][1],
                                depth=pntsa[2][1], azimuth=45+90,
                                hdist=10.0, vdist=10.0, npoints=2)
        pntsc = npoints_towards(lon=0.32, lat=0.0, depth=0.0, azimuth=45+90,
                                hdist=10.0, vdist=10.0, npoints=2)
        tmp = Point(pntsc[0][1], pntsc[1][1], pntsc[2][1])
        prf3 = Line([Point(0.32, 0, 0), tmp])
        tmp1 = Point(pntsa[0][1], pntsa[1][1], pntsa[2][1])
        tmp2 = Point(pntsb[0][1], pntsb[1][1], pntsb[2][1])
        prf4 = Line([tmp1, tmp2])
        sfcb = KiteSurface.from_profiles([prf3, prf4], 0.2, 0.2)

        computed = sfcb.get_area()
        expected = 10.0 * 14.14
        msg = 'Multi fault surface: area is wrong'
        aae(expected, computed, decimal=-1, err_msg=msg)


class MultiSurfaceTwoTestCase(unittest.TestCase):

    def setUp(self):

        # First surface - Almost vertical dipping to south
        prf1 = Line([Point(0, 0, 0), Point(0, -0.00001, 20.)])
        prf2 = Line([Point(0.15, 0, 0), Point(0.15, -0.00001, 20.)])
        prf3 = Line([Point(0.3, 0, 0), Point(0.3, -0.00001, 20.)])
        sfca = KiteSurface.from_profiles([prf1, prf2, prf3], 1., 1.)

        # Second surface - Strike to NE and dip to SE
        pntsa = npoints_towards(lon=0.32, lat=0.0, depth=0.0, azimuth=45,
                                hdist=10.0, vdist=0.0, npoints=2)
        pntsb = npoints_towards(lon=pntsa[0][1], lat=pntsa[1][1],
                                depth=pntsa[2][1], azimuth=45+90,
                                hdist=10.0, vdist=10.0, npoints=2)
        pntsc = npoints_towards(lon=0.32, lat=0.0, depth=0.0, azimuth=45+90,
                                hdist=10.0, vdist=10.0, npoints=2)
        tmp = Point(pntsc[0][1], pntsc[1][1], pntsc[2][1])
        prf3 = Line([Point(0.32, 0, 0), tmp])
        tmp1 = Point(pntsa[0][1], pntsa[1][1], pntsa[2][1])
        tmp2 = Point(pntsb[0][1], pntsb[1][1], pntsb[2][1])
        prf4 = Line([tmp1, tmp2])
        sfcb = KiteSurface.from_profiles([prf3, prf4], 0.2, 0.2)

        # Create surface and mesh needed for the test
        self.msrf = MultiSurface([sfca, sfcb])
        self.coo = np.array([[-0.1, 0.0], [0.0, 0.1]])
        self.mesh = Mesh(self.coo[:, 0], self.coo[:, 1])

    def test_areas(self):
        """ Compute the areas of surfaces """
        length = geodetic_distance(0.0, 0.0, 0.3, 0.0)
        expected = np.array([length * 20.0, 10 * 14.14])
        computed = self.msrf._get_areas()
        msg = 'Multi fault surface: areas are wrong'
        np.testing.assert_almost_equal(expected, computed, err_msg=msg,
                                       decimal=-1)

    def test_width(self):
        """ Compute the width of a multifault surface with 2 sections"""
        computed = self.msrf.get_width()
        # The width of the first surface is about 20 km while the second one
        # is about 14 km. The total width is the weighted mean of the width of
        # each section (weight proportional to the area)
        smm = np.sum(self.msrf.areas)
        expected = (20.0*self.msrf.areas[0] + 14.14*self.msrf.areas[1]) / smm
        perc_diff = abs(computed - expected) / computed * 100
        msg = f'Multi fault surface: width is wrong. % diff {perc_diff}'
        self.assertTrue(perc_diff < 0.2, msg=msg)

    def test_get_area(self):
        computed = self.msrf.get_area()
        length = geodetic_distance(0.0, 0.0, 0.3, 0.0)
        expected = length * 20.0 + 100
        perc_diff = abs(computed - expected) / computed
        msg = 'Multi fault surface: area is wrong'
        self.assertTrue(perc_diff < 0.1, msg=msg)


class MultiSurfaceWithNaNsTestCase(unittest.TestCase):

    NAME = 'MultiSurfaceWithNaNsTestCase'

    def setUp(self):
        path = os.path.join(BASE_DATA_PATH, 'profiles08')

        hsmpl = 2
        vsmpl = 2
        idl = False
        alg = False

        # Read the profiles with prefix cs_50. These profiles dip toward
        # north
        prf, _ = _read_profiles(path, 'cs_50')
        srfc50 = KiteSurface.from_profiles(prf, vsmpl, hsmpl, idl, alg)

        # Read the profiles with prefix cs_52. These profiles dip toward
        # north. This section is west to the section defined by cs_50
        prf, _ = _read_profiles(path, 'cs_51')
        srfc51 = KiteSurface.from_profiles(prf, vsmpl, hsmpl, idl, alg)

        clo = []
        cla = []
        step = 0.01
        for lo in np.arange(-71.8, -69, step):
            tlo = []
            tla = []
            for la in np.arange(19.25, 20.25, step):
                tlo.append(lo)
                tla.append(la)
            clo.append(tlo)
            cla.append(tla)
        self.clo = np.array(clo)
        self.cla = np.array(cla)
        mesh = Mesh(lons=self.clo.flatten(), lats=self.cla.flatten())

        # Define multisurface and mesh of sites
        self.srfc50 = srfc50
        self.srfc51 = srfc51

        self.msrf = MultiSurface([srfc50, srfc51])
        self.mesh = mesh

        self.los = [self.msrf.surfaces[0].mesh.lons,
                    self.msrf.surfaces[1].mesh.lons]
        self.las = [self.msrf.surfaces[0].mesh.lats,
                    self.msrf.surfaces[1].mesh.lats]

    def test_get_edge_set(self):

        # The vertexes of the expected edges are the first and last vertexes of
        # the topmost row of the mesh
        expected = [np.array([[-70.33, 19.65, 0.],
                              [-70.57722702, 19.6697801, 0.0]]),
                    np.array([[-70.10327766, 19.67957463, 0.0],
                              [-70.33, 19.65, 0.0]])]

        if PLOTTING:
            _, ax = plt.subplots(1, 1)
            for sfc in self.msrf.surfaces:
                col = np.random.rand(3)
                mesh = sfc.mesh
                ax.plot(mesh.lons, mesh.lats, '.', color=col)
                ax.plot(mesh.lons[0, :],  mesh.lats[0, :], lw=3)
            for edge in self.msrf.edge_set:
                ax.plot(edge[:, 0], edge[:, 1], 'x-r')
            plt.show()

        # Note that method is executed when the object is initialized
        ess = self.msrf.edge_set
        for es, expct in zip(ess, expected):
            np.testing.assert_array_almost_equal(es, expct, decimal=2)

    def test_get_strike(self):
        # Since the two surfaces dip to the north, we expect the strike to
        # point toward W
        msg = 'Multi fault surface: strike is wrong'
        strike = self.msrf.get_strike()
        self.assertAlmostEqual(268.867, strike, places=2, msg=msg)

    def test_get_dip(self):
        dip = self.msrf.get_dip()
        expected = 69.649
        msg = 'Multi fault surface: dip is wrong'
        aae(dip, expected, err_msg=msg, decimal=2)

<<<<<<< HEAD
    #TODO
=======
>>>>>>> bbcef30a
    def test_get_width(self):
        """ check the width """
        # Measuring the width
        width = self.msrf.get_width()
        print(width)

    def test_get_area(self):
        # The area is computed by summing the areas of each section.
        a1 = self.msrf.surfaces[0].get_area()
        a2 = self.msrf.surfaces[1].get_area()
        area = self.msrf.get_area()
        aae(a1 + a2, area)

    def test_get_bounding_box(self):
        bb = self.msrf.get_bounding_box()

        if PLOTTING:
            _, ax = plt.subplots(1, 1)
            ax.plot([bb.west, bb.east, bb.east, bb.west],
                    [bb.south, bb.south, bb.north, bb.north], '-')
            ax.plot(self.los[0], self.las[0], '.')
            ax.plot(self.los[1], self.las[1], '.')
            plt.show()

        aae([bb.west, bb.east, bb.south, bb.north],
            [-70.5772, -70.1032, 19.650, 19.7405], decimal=2)

    def test_get_middle_point(self):
        # The computed middle point is the mid point of the first surface
        midp = self.msrf.get_middle_point()
        expected = [-70.453372, 19.695377, 10.2703]
        computed = [midp.longitude, midp.latitude, midp.depth]
        aae(expected, computed, decimal=4)

    def test_get_surface_boundaries01(self):
        # This checks the boundary of the first surface. The result is checked
        # visually
        blo, bla = self.srfc50.get_surface_boundaries()

        # Saving data
        fname = os.path.join(BASE_PATH, 'results', 'results_t01.npz')
        if OVERWRITE:
            np.savez_compressed(fname, blo=blo, bla=bla)

        # Load expected results
        er = np.load(fname)

        if PLOTTING:
            _, ax = plt.subplots(1, 1)
            ax.plot(er['blo'], er['bla'], '-r')
            plt.show()

        # Testing
        aae(er['blo'], blo, decimal=1)
        aae(er['bla'], bla, decimal=1)

    @unittest.skip("skipping due to differences betweeen various architectures")
    def test_get_surface_boundaries(self):
        # The result is checked visually
        blo, bla = self.msrf.get_surface_boundaries()

        # Saving data
        fname = os.path.join(BASE_PATH, 'results', 'results_t02.npz')
        if OVERWRITE:
            np.savez_compressed(fname, blo=blo, bla=bla)

        # Load expected results
        er = np.load(fname)

        if PLOTTING:
            _, ax = plt.subplots(1, 1)
            ax.plot(blo, bla, '-r')
            ax.plot(self.los[0], self.las[0], '.')
            ax.plot(self.los[1], self.las[1], '.')
            plt.show()

        # Testing
        aae(er['blo'], blo, decimal=2)
        aae(er['bla'], bla, decimal=2)

    def test_get_rx(self):
        # Results visually inspected
        dst = self.msrf.get_rx_distance(self.mesh)

        if PLOTTING:
            title = f'{self.NAME} - Rx'
            _plt_results(self.clo, self.cla, dst, self.msrf, title)

    def test_get_ry0(self):
        # Results visually inspected
        dst = self.msrf.get_ry0_distance(self.mesh)

        if PLOTTING:
            title = f'{self.NAME} - Rx'
            _plt_results(self.clo, self.cla, dst, self.msrf, title)


def _plt_results(clo, cla, dst, msrf, title):
    """ Plot results """
    _ = plt.figure()
    ax = plt.gca()
    plt.scatter(clo, cla, c=dst, edgecolors='none', s=15)
    plot_mesh_2d(ax, msrf.surfaces[0])
    plot_mesh_2d(ax, msrf.surfaces[1])
    lo, la = msrf.get_surface_boundaries()
    plt.plot(lo, la, '-r')
    z = np.reshape(dst, clo.shape)
    cs = plt.contour(clo, cla, z, 10, colors='k')
    _ = plt.clabel(cs)
    plt.title(title)
    plt.show()<|MERGE_RESOLUTION|>--- conflicted
+++ resolved
@@ -237,10 +237,6 @@
         msg = 'Multi fault surface: dip is wrong'
         aae(dip, expected, err_msg=msg, decimal=2)
 
-<<<<<<< HEAD
-    #TODO
-=======
->>>>>>> bbcef30a
     def test_get_width(self):
         """ check the width """
         # Measuring the width
