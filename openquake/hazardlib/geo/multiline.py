# The Hazard Library
# Copyright (C) 2021 GEM Foundation
#
# OpenQuake is free software: you can redistribute it and/or modify it
# under the terms of the GNU Affero General Public License as published
# by the Free Software Foundation, either version 3 of the License, or
# (at your option) any later version.
#
# OpenQuake is distributed in the hope that it will be useful,
# but WITHOUT ANY WARRANTY; without even the implied warranty of
# MERCHANTABILITY or FITNESS FOR A PARTICULAR PURPOSE.  See the
# GNU Affero General Public License for more details.
#
# You should have received a copy of the GNU Affero General Public License
# along with OpenQuake. If not, see <http://www.gnu.org/licenses/>.

"""
Module :mod:`openquake.hazardlib.geo.multiline` defines
:class:`openquake.hazardlib.geo.multiline.Multiline`.
"""

import copy
import numpy as np
from openquake.baselib.performance import compile
from openquake.hazardlib.geo import utils
from openquake.hazardlib.geo.mesh import Mesh
from openquake.hazardlib.geo.line import Line, get_average_azimuth
from openquake.hazardlib.geo.geodetic import geodetic_distance, azimuth


def get_endpoints(lines):
    """
    :returns a mesh of shape 2L
    """
    L = len(lines)
    lons = np.zeros(2*L)
    lats = np.zeros(2*L)
    for i, line in enumerate(lines):
        lons[2*i] = line.coo[0, 0]
        lons[2*i + 1] = line.coo[-1, 0]
        lats[2*i] = line.coo[0, 1]
        lats[2*i + 1] = line.coo[-1, 1]
    return Mesh(lons, lats)


class MultiLine(object):
    """
    A collection of polylines with associated methods and attributes. For the
    most part, these are used to compute distances according to the GC2
    method.
    """
    def __init__(self, lines, u_max=None):
        # compute the overall strike and the origin of the multiline
        # get lenghts and average azimuths
        llenghts = np.array([ln.get_length() for ln in lines])
        avgaz = np.array([line.average_azimuth() for line in lines])

<<<<<<< HEAD
        # set strike
        revert, strike_east, avg_azim, self.lines = get_overall_strike(
            lines, llenghts, avgaz)
        ep = get_endpoints(self.lines)
        olon, olat, self.soidx = get_origin(ep, strike_east, avg_azim)

        # Reorder the lines according to the origin and compute the shift
        lines = [self.lines[i] for i in self.soidx]
=======
        # determine the flipped lines
        flipped = get_flipped(lines, llenghts, avgaz)

        # Compute the prevalent azimuth
        avgazims_corr = copy.copy(avgaz)
        for i in np.nonzero(flipped)[0]:
            lines[i] = lines[i].flip()
            avgazims_corr[i] = lines[i].average_azimuth()
        avg_azim = get_average_azimuth(avgazims_corr, llenghts)
        strike_east = (avg_azim > 0) & (avg_azim <= 180)

        ep = get_endpoints(lines)
        olon, olat, soidx = get_origin(ep, strike_east, avg_azim)

        # Reorder the lines according to the origin and compute the shift
        lines = [lines[i] for i in soidx]
>>>>>>> 014e46ab
        self.coos = [ln.coo for ln in lines]
        self.shift = get_coordinate_shift(lines, olon, olat, avg_azim)
    
        if u_max is None:
            # this is the expensive operation
            us, ts = self.get_uts(get_endpoints(lines))
            self.u_max = np.abs(us).max()
        else:
            self.u_max = u_max

    def get_uts(self, mesh):
        """
        Given a mesh, computes the T and U coordinates for the multiline
        """
        L = len(self.coos)
        N = len(mesh)
        tupps = np.zeros((L, N))
        uupps = np.zeros((L, N))
        weis = np.zeros((L, N))
        for i, coo in enumerate(self.coos):
            tu, uu, we = Line.from_coo(coo).get_tuw(mesh)
            tupps[i] = tu
            uupps[i] = uu
            weis[i] = we.sum(axis=0)
        return _get_uts(self.shift, tupps, uupps, weis)


def get_flipped(lines, llens, avgaz):
    """
    :returns: a boolean array with the flipped lines
    """
    # Find general azimuth trend
    ave = get_average_azimuth(avgaz, llens)

    # Find the sections whose azimuth direction is not consistent with the
    # average one
    flipped = np.zeros((len(avgaz)), dtype=bool)
    if (ave >= 90) & (ave <= 270):
        # This is the case where the average azimuth in the second or third
        # quadrant
        idx = (avgaz >= (ave - 90) % 360) & (avgaz < (ave + 90) % 360)
    else:
        # In this case the average azimuth points toward the northern emisphere
        idx = (avgaz >= (ave - 90) % 360) | (avgaz < (ave + 90) % 360)

    delta = abs(avgaz - ave)
    scale = np.abs(np.cos(np.radians(delta)))
    ratio = np.sum(llens[idx] * scale[idx]) / np.sum(llens * scale)

    strike_to_east = ratio > 0.5
    if strike_to_east:
        flipped[~idx] = True
    else:
        flipped[idx] = True

    return flipped


def get_origin(ep, strike_to_east: bool, avg_strike: float):
    """
    Compute the origin necessary to calculate the coordinate shift

    :returns:
        The longitude and latitude coordinates of the origin and an array with
        the indexes used to sort the lines according to the origin
    """

    # Project the endpoints
    proj = utils.OrthographicProjection.from_lons_lats(ep.lons, ep.lats)
    px, py = proj(ep.lons, ep.lats)

    # Find the index of the eastmost (or westmost) point depending on the
    # prevalent direction of the strike
    DELTA = 0.1
    if strike_to_east or abs(avg_strike) < DELTA:
        idx = np.argmin(px)
    else:
        idx = np.argmax(px)

    # Find for each 'line' the endpoint closest to the origin
    eps = []
    for i in range(0, len(px), 2):
        eps.append(min([px[i], px[i+1]]))

    # Find the indexes needed to sort the segments according to the prevalent
    # direction of the strike
    sort_idxs = np.argsort(eps)
    if not (strike_to_east or abs(avg_strike) < DELTA):
        sort_idxs = np.flipud(sort_idxs)

    # Set the origin to be used later for the calculation of the
    # coordinate shift
    x = np.array([px[idx]])
    y = np.array([py[idx]])
    olon, olat = proj(x, y, reverse=True)

    return olon[0], olat[0], sort_idxs


def get_coordinate_shift(lines: list, olon: float, olat: float,
                         overall_strike: float) -> np.ndarray:
    """
    Computes the coordinate shift for each line in the multiline. This is
    used to compute coordinates in the GC2 system

    :returns:
        A :class:`np.ndarray`instance with cardinality equal to the number of
        sections (i.e. the length of the lines list in input)
    """
    # For each line in the multi line, get the distance along the average
    # strike between the origin of the multiline and the first endnode
    origins = np.array([[lin.coo[0, 0], lin.coo[0, 1]] for lin in lines])

    # Distances and azimuths between the origin of the multiline and the
    # first endpoint
    distances = geodetic_distance(olon, olat, origins[:, 0], origins[:, 1])
    azimuths = azimuth(olon, olat, origins[:, 0], origins[:, 1])

    # Calculate the shift along the average strike direction
    return np.cos(np.radians(overall_strike - azimuths))*distances


@compile('float64[:],float64[:,:],float64[:,:],float64[:,:]')
def _get_uts(shifts, tupps, uupps, weis):
    for i, (shift, tupp, uupp, wei) in enumerate(
            zip(shifts, tupps, uupps, weis)):
        if i == 0:  # initialize
            uut = (uupp + shift) * wei
            tut = tupp * wei
            wet = wei.copy()
        else:  # update the values
            uut += (uupp + shift) * wei
            tut += tupp * wei
            wet += wei

    # Normalize by the sum of weights
    uut /= wet
    tut /= wet

    return uut, tut<|MERGE_RESOLUTION|>--- conflicted
+++ resolved
@@ -55,16 +55,6 @@
         llenghts = np.array([ln.get_length() for ln in lines])
         avgaz = np.array([line.average_azimuth() for line in lines])
 
-<<<<<<< HEAD
-        # set strike
-        revert, strike_east, avg_azim, self.lines = get_overall_strike(
-            lines, llenghts, avgaz)
-        ep = get_endpoints(self.lines)
-        olon, olat, self.soidx = get_origin(ep, strike_east, avg_azim)
-
-        # Reorder the lines according to the origin and compute the shift
-        lines = [self.lines[i] for i in self.soidx]
-=======
         # determine the flipped lines
         flipped = get_flipped(lines, llenghts, avgaz)
 
@@ -77,11 +67,10 @@
         strike_east = (avg_azim > 0) & (avg_azim <= 180)
 
         ep = get_endpoints(lines)
-        olon, olat, soidx = get_origin(ep, strike_east, avg_azim)
+        olon, olat, self.soidx = get_origin(ep, strike_east, avg_azim)
 
         # Reorder the lines according to the origin and compute the shift
-        lines = [lines[i] for i in soidx]
->>>>>>> 014e46ab
+        lines = [lines[i] for i in self.soidx]
         self.coos = [ln.coo for ln in lines]
         self.shift = get_coordinate_shift(lines, olon, olat, avg_azim)
     
@@ -113,6 +102,15 @@
     """
     :returns: a boolean array with the flipped lines
     """
+    # copying the lines to avoid flipping the originals
+    lines = [copy.copy(ln) for ln in lines]
+
+    # Get lenghts and average azimuths
+    if llens is None:
+        llens = np.array([ln.get_length() for ln in lines])
+    if avgaz is None:
+        avgaz = np.array([line.average_azimuth() for line in lines])
+
     # Find general azimuth trend
     ave = get_average_azimuth(avgaz, llens)
 
