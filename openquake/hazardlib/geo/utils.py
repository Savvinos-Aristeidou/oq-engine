--- conflicted
+++ resolved
@@ -202,7 +202,6 @@
                 # keep the assets, otherwise discard them
                 assets_by_sid[obj['sids']].extend(assets)
             elif mode == 'strict':
-                lon, lat = assets[0]['lon'], assets[0]['lat']
                 raise SiteAssociationError(
                     'There is nothing closer than %s km '
                     'to site (%s %s)' % (assoc_dist, obj['lon'], obj['lat']))
@@ -224,7 +223,8 @@
     Associate geographic objects to a site collection.
 
     :param objects:
-        something with .lons, .lats or ['lon'] ['lat']
+        something with .lons, .lats or ['lon'] ['lat'], or a list of lists
+        of objects with a .location attribute (i.e. assets_by_site)
     :param assoc_dist:
         the maximum distance for association
     :param mode:
@@ -232,10 +232,6 @@
         if 'error' fail if all sites are not associated
     :returns: (filtered site collection, filtered objects)
     """
-<<<<<<< HEAD
-    # objects is a geo array with lon, lat fields; used for ShakeMaps
-=======
->>>>>>> 49454812
     return _GeographicObjects(objects).assoc(sitecol, assoc_dist, mode)
 
 
