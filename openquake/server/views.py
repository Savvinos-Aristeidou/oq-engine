--- conflicted
+++ resolved
@@ -755,34 +755,10 @@
         logging.error('', exc_info=True)
         return HttpResponse(
             content=json.dumps(response_data), content_type=JSON, status=400)
-
-    # NOTE: these 2 lines would download the images from the USGS website
-    # rupdic['intensity_map'] = download_jpg(rupdic['usgs_id'], 'intensity')
-    # rupdic['pga_map'] = download_jpg(rupdic['usgs_id'], 'pga')
-
     rupdic['trts'] = trts
     rupdic['mosaic_models'] = mosaic_models
     rupdic['rupture_file_from_usgs'] = rupdic['rupture_file']
     rupdic['station_data_file_from_usgs'] = station_data_file
-<<<<<<< HEAD
-    if 'shakemap_array' in rupdic:
-        shakemap_array = rupdic['shakemap_array']
-        figsize = (7, 3.73)  # fitting in a single row in the template without resizing
-        rupdic['pga_map_png'] = plot_shakemap(
-            shakemap_array, 'PGA', backend='Agg', figsize=figsize,
-            with_populated_places=False, return_base64=True)
-        rupdic['mmi_map_png'] = plot_shakemap(
-            shakemap_array, 'MMI', backend='Agg', figsize=figsize,
-            with_populated_places=False, return_base64=True)
-        del rupdic['shakemap_array']
-    if 'oq_rup' in rupdic:
-        # FIXME: check if we want to display also the rupture png
-        # # Agg is a non-interactive backend
-        # rupdic['rupture_png'] = plot_rupture(
-        #     rupdic['oq_rup'], backend='Agg', figsize=(6, 6),
-        #     with_populated_places=True, return_base64=True)
-        del rupdic['oq_rup']
-=======
     oq_rup = None
     if 'oq_rup' in rupdic:
         oq_rup = rupdic['oq_rup']
@@ -803,7 +779,6 @@
             shakemap_array, 'MMI', backend='Agg', figsize=figsize,
             with_populated_places=False, return_base64=True, rupture=oq_rup)
         del rupdic['shakemap_array']
->>>>>>> 76a79eff
     response_data = rupdic
     return HttpResponse(content=json.dumps(response_data), content_type=JSON,
                         status=200)
