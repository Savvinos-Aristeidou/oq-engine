# -*- coding: utf-8 -*-
# vim: tabstop=4 shiftwidth=4 softtabstop=4

# Copyright (c) 2014-2015, GEM Foundation.
#
# This program is free software: you can redistribute it and/or modify
# it under the terms of the GNU Affero General Public License as
# published by the Free Software Foundation, either version 3 of the
# License, or (at your option) any later version.
#
# This program is distributed in the hope that it will be useful,
# but WITHOUT ANY WARRANTY; without even the implied warranty of
# MERCHANTABILITY or FITNESS FOR A PARTICULAR PURPOSE.  See the
# GNU Affero General Public License for more details.
#
# You should have received a copy of the GNU Affero General Public
# License along with this program. If not, see
# <https://www.gnu.org/licenses/agpl.html>.

import sys
import logging
import traceback
import shutil
<<<<<<< HEAD

=======
>>>>>>> 60a075d9
import urllib
import urllib2

from openquake.engine import engine
from openquake.engine.db import models as oqe_models

from openquake.server.settings import DEBUG

# all the logs are sent to the platform; one would need a different logger
# to discriminate between progress logs and debug logs written in the file
DEFAULT_LOG_LEVEL = 'debug' if DEBUG else 'progress'


# FIXME. Configure logging by using the configuration stored in settings
logger = logging.getLogger(__name__)


# Please note: the OpenQuake Engine server requires a celeryconfig.py
# file in the PYTHONPATH; when using binary packages, if a celeryconfig.py
# is not available the OpenQuake Engine default celeryconfig.py, located
# in /usr/share/openquake/engine, is used.
try:
    import celeryconfig
except ImportError:
    sys.path.append('/usr/share/openquake/engine')


class ProgressHandler(logging.Handler):
    """
    A logging handler to update the status of the job as seen
    from the platform.
    """
    def __init__(self, callback_url, calc):
        logging.Handler.__init__(self)
        self.callback_url = callback_url
        self.calc = calc
        self.description = calc.get_param('description')

    def emit(self, record):
        """
        Update the status field on icebox_calculation with the percentage
        """
        update_calculation(
            self.callback_url,
            status=record.getMessage(),
            description=self.description)


def safely_call(func, *args):
    """
    Call the given procedure with the given arguments safely, i.e.
    by trapping the exceptions and logging them.
    """
    try:
        func(*args)
    except Exception as e:
        logger.error(str(e), exc_info=True)


def run_calc(job_id, calc_dir,
             callback_url=None, foreign_calc_id=None,
             dbname="platform", log_file=None):
    """
    Run a calculation given the calculation ID. It is assumed that the
    entire calculation profile is already loaded into the oq-engine database
    and is ready to execute. This function never fails; errors are trapped
    but not logged since the engine already logs them.

    :param job_id:
        the ID of the job on the engine
    :param calc_dir:
        the directory with the input files
    :param callback_url:
        the URL to call at the end of the calculation
    :param foreign_calc_id:
        the calculation id on the platform
    :param dbname:
        the platform database name
    """
    job = oqe_models.OqJob.objects.get(pk=job_id)
    update_calculation(callback_url, status="started", engine_id=job_id)

    progress_handler = ProgressHandler(callback_url, job)
    logging.root.addHandler(progress_handler)
    try:
        calc = engine.run_calc(job, DEFAULT_LOG_LEVEL, log_file, exports='')
    except:  # catch the errors before task spawning
        # do not log the errors, since the engine already does that
        exctype, exc, tb = sys.exc_info()
        einfo = ''.join(traceback.format_tb(tb))
        einfo += '%s: %s' % (exctype.__name__, exc)
        update_calculation(callback_url, status="failed", einfo=einfo)
        raise
    finally:
        logging.root.removeHandler(progress_handler)
    calc.datastore.close()
    shutil.rmtree(calc_dir)


def update_calculation(callback_url=None, **query):
    """
    Update a foreign calculation by POSTing `query` data to
    `callback_url`.
    """
    if callback_url is None:
        return
    # post to an external service
    url = urllib2.urlopen(callback_url, data=urllib.urlencode(query))
    url.close()<|MERGE_RESOLUTION|>--- conflicted
+++ resolved
@@ -21,10 +21,6 @@
 import logging
 import traceback
 import shutil
-<<<<<<< HEAD
-
-=======
->>>>>>> 60a075d9
 import urllib
 import urllib2
 
