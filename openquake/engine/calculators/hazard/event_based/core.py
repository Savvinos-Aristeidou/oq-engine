--- conflicted
+++ resolved
@@ -219,47 +219,27 @@
 
 
 @tasks.oqtask
-<<<<<<< HEAD
 def compute_gmfs_and_curves(job_id, ses_ruptures, sitecol):
     """
     :param int job_id:
         ID of the currently running job
     :param ses_ruptures:
-        a list with of SESRuptures with homogeneous TrtModel
-=======
-def compute_gmfs_and_curves(job_id, task_no, ses_ruptures, sitecol):
-    """
-    :param int job_id:
-        ID of the currently running job
-    :param int task_no:
-        the ordinal number of the currently running task
-    :param ses_ruptures:
         a list of blocks of SESRuptures with homogeneous TrtModel
->>>>>>> a672cbc9
     :param sitecol:
         a SiteCollection instance
     """
     hc = models.HazardCalculation.objects.get(oqjob=job_id)
     imts = map(from_string, hc.intensity_measure_types)
-<<<<<<< HEAD
-    # NB: by construction ses_ruptures is a non-empty list with
-=======
 
     result = {}  # trt_model_id -> (curves_by_gsim, [])
     # NB: by construction each block is a non-empty list with
->>>>>>> a672cbc9
     # ruptures of homogeneous trt_model
     trt_model = ses_ruptures[0].rupture.trt_model
     rlzs_by_gsim = trt_model.get_rlzs_by_gsim()
     gsims = [logictree.GSIM[gsim]() for gsim in rlzs_by_gsim]
-<<<<<<< HEAD
     calc = GmfCalculator(sorted(imts), sorted(gsims), trt_model.id,
-                         hc.truncation_level, hc.get_correl_model())
-=======
-    calc = GmfCalculator(
         sorted(imts), sorted(gsims), trt_model.id,
-        task_no, hc.truncation_level, hc.get_correl_model())
->>>>>>> a672cbc9
+        hc.truncation_level, hc.get_correl_model())
 
     with EnginePerformanceMonitor(
             'computing gmfs', job_id, compute_gmfs_and_curves):
@@ -272,18 +252,11 @@
 
     if hc.hazard_curves_from_gmfs:
         with EnginePerformanceMonitor(
-<<<<<<< HEAD
-                'hazard curves from gmfs', job_id, compute_gmfs_and_curves):
-            curves_by_gsim = calc.to_haz_curves(
-                sitecol.sids, hc.intensity_measure_types_and_levels,
-                hc.investigation_time, hc.ses_per_logic_tree_path)
-=======
                 'hazard curves from gmfs',
                 job_id, compute_gmfs_and_curves):
             result[trt_model.id] = (calc.to_haz_curves(
                 sitecol.sids, hc.intensity_measure_types_and_levels,
                 hc.investigation_time, hc.ses_per_logic_tree_path), [])
->>>>>>> a672cbc9
     else:
         result[trt_model.id] = ([], [])
 
@@ -308,11 +281,6 @@
             a sorted list of hazardlib GSIM instances
         :param int trt_model_id:
             the ID of a TRTModel instance
-<<<<<<< HEAD
-=======
-        :param int task_no:
-            the number of the task that generated the GMFs
->>>>>>> a672cbc9
         :param int truncation_level:
             the truncation level, or None
         :param str correl_model:
@@ -469,21 +437,6 @@
         Generate the GMFs and optionally the hazard curves too
         """
         sitecol = self.hc.site_collection
-<<<<<<< HEAD
-        for trt_model in models.TrtModel.objects.filter(
-                lt_model__hazard_calculation=self.hc):
-            sesruptures = models.SESRupture.objects.filter(
-                rupture__trt_model=trt_model)
-            logs.LOG.progress(
-                'Processing %d ruptures for TRT=%s',
-                sesruptures.count(), trt_model.tectonic_region_type)
-            curves = tasks.apply_reduce(
-                compute_gmfs_and_curves,
-                (self.job.id, list(sesruptures), sitecol),
-                self.agg_curves, {}, self.concurrent_tasks // 2)
-            # NB: dictionaries (trt_model_id, gsim_name) -> curves
-            self.curves.update(curves)
-=======
         sesruptures = []  # collect the ruptures in a fixed order
         for trt_model in models.TrtModel.objects.filter(
                 lt_model__hazard_calculation=self.hc):
@@ -495,7 +448,6 @@
             (self.job.id, sesruptures, sitecol),
             self.agg_curves, {}, self.concurrent_tasks,
             key=lambda sr: sr.rupture.trt_model.id)
->>>>>>> a672cbc9
 
     def initialize_ses_db_records(self, lt_model):
         """
