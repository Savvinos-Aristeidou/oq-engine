# Copyright (c) 2010-2013, GEM Foundation.
#
# OpenQuake is free software: you can redistribute it and/or modify it
# under the terms of the GNU Affero General Public License as published
# by the Free Software Foundation, either version 3 of the License, or
# (at your option) any later version.
#
# OpenQuake is distributed in the hope that it will be useful,
# but WITHOUT ANY WARRANTY; without even the implied warranty of
# MERCHANTABILITY or FITNESS FOR A PARTICULAR PURPOSE.  See the
# GNU General Public License for more details.
#
# You should have received a copy of the GNU Affero General Public License
# along with OpenQuake.  If not, see <http://www.gnu.org/licenses/>.

"""
Core calculator functionality for computing stochastic event sets and ground
motion fields using the 'event-based' method.

Stochastic events sets (which can be thought of as collections of ruptures) are
computed iven a set of seismic sources and investigation time span (in years).

For more information on computing stochastic event sets, see
:mod:`openquake.hazardlib.calc.stochastic`.

One can optionally compute a ground motion field (GMF) given a rupture, a site
collection (which is a collection of geographical points with associated soil
parameters), and a ground shaking intensity model (GSIM).

For more information on computing ground motion fields, see
:mod:`openquake.hazardlib.calc.gmf`.
"""

import math
import random
import itertools
import collections

import openquake.hazardlib.imt
import numpy.random

from django.db import transaction
from openquake.hazardlib.calc import filters
from openquake.hazardlib.calc import gmf
from openquake.hazardlib.calc import stochastic

from openquake.engine import writer, logs
from openquake.engine.utils.general import block_splitter
from openquake.engine.calculators.hazard import general as haz_general
from openquake.engine.calculators.hazard.classical import (
    post_processing as cls_post_proc)
from openquake.engine.calculators.hazard.event_based import post_processing
from openquake.engine.db import models
from openquake.engine.input import logictree
from openquake.engine.utils import tasks
from openquake.engine.performance import EnginePerformanceMonitor


#: Always 1 for the computation of ground motion fields in the event-based
#: hazard calculator.
DEFAULT_GMF_REALIZATIONS = 1

BLOCK_SIZE = 5000  # TODO: put this in openquake.cfg

# NB: beware of large caches
inserter = writer.CacheInserter(models.GmfData, 1000)


# Disabling pylint for 'Too many local variables'
# pylint: disable=R0914
@tasks.oqtask
def compute_ses(job_id, src_ses_seeds, lt_rlz, ltp):
    """
    Celery task for the stochastic event set calculator.

    Samples logic trees and calls the stochastic event set calculator.

    Once stochastic event sets are calculated, results will be saved to the
    database. See :class:`openquake.engine.db.models.SESCollection`.

    Optionally (specified in the job configuration using the
    `ground_motion_fields` parameter), GMFs can be computed from each rupture
    in each stochastic event set. GMFs are also saved to the database.

    :param int job_id:
        ID of the currently running job.
    :param src_ses_seeds:
        List of triples (src_id, ses, seed)
        Stochastic Event Set object
    :param lt_rlz:
        Logic Tree realization object
    :param ltp:
        A :class:`openquake.engine.input.LogicTreeProcessor` instance
    """
    hc = models.HazardCalculation.objects.get(oqjob=job_id)
    apply_uncertainties = ltp.parse_source_model_logictree_path(
        lt_rlz.sm_lt_path)

<<<<<<< HEAD
    # complete_logic_tree_ses flag
    cmplt_lt_ses = None
    if hc.complete_logic_tree_ses:
        cmplt_lt_ses = models.SES.objects.get(
            ses_collection__output__oq_job=job_id,
            ordinal=None)

    source = {}
=======
>>>>>>> 551c0e80
    with EnginePerformanceMonitor(
            'apply uncertainties to sources', job_id, compute_ses):
        for src, ses, seed in src_ses_seeds:
            if src.source_id not in source:
                source[src.source_id] = apply_uncertainties(src)

    # Compute and save stochastic event sets
    # For each rupture generated, we can optionally calculate a GMF
    with EnginePerformanceMonitor('computing ses', job_id, compute_ses):
        ruptures = []
        for src, ses, seed in src_ses_seeds:
            numpy.random.seed(seed)
            rupts = stochastic.stochastic_event_set_poissonian(
                [source[src.source_id]], hc.investigation_time)
            for i, r in enumerate(rupts):
                rup = models.SESRupture(
                    ses=ses,
                    rupture=r,
                    tag='rlz=%02d|ses=%04d|src=%s|i=%03d' % (
                        lt_rlz.ordinal, ses.ordinal, src.source_id, i),
                    hypocenter=r.hypocenter.wkt2d,
                    magnitude=r.mag,
                )
                ruptures.append(rup)
        if not ruptures:
            return
        source.clear()  # save a little memory

    with EnginePerformanceMonitor('saving ses', job_id, compute_ses):
        _save_ses_ruptures(ruptures)


def _save_ses_ruptures(ruptures):
    """
    Helper function for saving stochastic event set ruptures to the database.
    :param ruptures:
        A list of :class:`openquake.engine.db.models.SESRupture` instances.
    """
    # TODO: Possible future optimization:
    # Refactor this to do bulk insertion of ruptures
    with transaction.commit_on_success(using='job_init'):
        for r in ruptures:
            r.save()


@tasks.oqtask
def compute_gmf(job_id, params, imt, gsims, ses, site_coll,
                rupture_ids, rupture_seeds):
    """
    Compute and save the GMFs for all the ruptures in a SES.
    """
    imt = haz_general.imt_to_hazardlib(imt)
    with EnginePerformanceMonitor(
            'reading ruptures', job_id, compute_gmf):
        ruptures = list(models.SESRupture.objects.filter(pk__in=rupture_ids))
    with EnginePerformanceMonitor(
            'computing gmfs', job_id, compute_gmf):
        gmvs_per_site, ruptures_per_site = _compute_gmf(
            params, imt, gsims, site_coll, ruptures, rupture_seeds)

    with EnginePerformanceMonitor('saving gmfs', job_id, compute_gmf):
        _save_gmfs(ses, imt, gmvs_per_site, ruptures_per_site, site_coll)


# NB: I tried to return a single dictionary {site_id: [(gmv, rupt_id),...]}
# but it takes a lot more memory (MS)
def _compute_gmf(params, imt, gsims, site_coll, ruptures, rupture_seeds):
    """
    Compute a ground motion field value for each rupture, for all the
    points affected by that rupture, for the given IMT. Returns a
    dictionary with the nonzero contributions to each site id, and a dictionary
    with the ids of the contributing ruptures for each site id.
    assert len(ruptures) == len(rupture_seeds)

    :param params:
        a dictionary containing the keys
        correl_model, truncation_level, maximum_distance
    :param imt:
        a hazardlib IMT instance
    :param gsims:
        a dictionary {tectonic region type -> GSIM instance}
    :param site_coll:
        a SiteCollection instance
    :param ruptures:
        a list of SESRupture objects
    :param rupture_seeds:
        a list with the seeds associated to the ruptures
    """
    gmvs_per_site = collections.defaultdict(list)
    ruptures_per_site = collections.defaultdict(list)

    # Compute and save ground motion fields
    for i, rupture in enumerate(ruptures):
        gmf_calc_kwargs = {
            'rupture': rupture.rupture,
            'sites': site_coll,
            'imts': [imt],
            'gsim': gsims[rupture.rupture.tectonic_region_type],
            'truncation_level': params['truncation_level'],
            'realizations': DEFAULT_GMF_REALIZATIONS,
            'correlation_model': params['correl_model'],
            'rupture_site_filter': filters.rupture_site_distance_filter(
                params['maximum_distance']),
        }
        numpy.random.seed(rupture_seeds[i])
        # there is a single imt => a single entry in the return dict
        [gmf_1_realiz] = gmf.ground_motion_fields(**gmf_calc_kwargs).values()
        # since DEFAULT_GMF_REALIZATIONS is 1, gmf_1_realiz is a matrix
        # with n_sites rows and 1 column
        for site, gmv in zip(site_coll, gmf_1_realiz):
            gmv = float(gmv)  # convert a 1x1 matrix into a float
            if gmv:  # nonzero contribution to site
                gmvs_per_site[site.id].append(gmv)
                ruptures_per_site[site.id].append(rupture.id)
    return gmvs_per_site, ruptures_per_site


@transaction.commit_on_success(using='job_init')
def _save_gmfs(ses, imt, gmvs_per_site, ruptures_per_site, sites):
    """
    Helper method to save computed GMF data to the database.
    :param ses:
        A :class:`openquake.engine.db.models.SES` instance
    :param imt:
        An intensity measure type instance
    :param gmf_per_site:
        The GMFs per rupture
    :param rupture_per_site:
        The associated rupture ids
    :param sites:
        An :class:`openquake.hazardlib.site.SiteCollection` object,
        representing the sites of interest for a calculation.
    """
    gmf_coll = models.Gmf.objects.get(
        lt_realization=ses.ses_collection.lt_realization)

    sa_period = None
    sa_damping = None
    if isinstance(imt, openquake.hazardlib.imt.SA):
        sa_period = imt.period
        sa_damping = imt.damping
    imt_name = imt.__class__.__name__

    for site_id in gmvs_per_site:
        inserter.add(models.GmfData(
            gmf=gmf_coll,
            ses_id=ses.id,
            imt=imt_name,
            sa_period=sa_period,
            sa_damping=sa_damping,
            site_id=site_id,
            gmvs=gmvs_per_site[site_id],
            rupture_ids=ruptures_per_site[site_id]))
    inserter.flush()


class EventBasedHazardCalculator(haz_general.BaseHazardCalculator):
    """
    Probabilistic Event-Based hazard calculator. Computes stochastic event sets
    and (optionally) ground motion fields.
    """
    core_calc_task = compute_ses

    def task_arg_gen(self, _block_size=None):
        """
        Loop through realizations and sources to generate a sequence of
        task arg tuples. Each tuple of args applies to a single task.
        Yielded results are tuples of the form job_id, sources, ses, seeds
        (seeds will be used to seed numpy for temporal occurence sampling).
        """
        hc = self.hc
        rnd = random.Random()
        rnd.seed(hc.random_seed)
        realizations = self._get_realizations()

        ltp = logictree.LogicTreeProcessor.from_hc(self.hc)
        for lt_rlz in realizations:
            sm = self.rlz_to_sm[lt_rlz]
            sources = (self.sources_per_model[sm, 'point'] +
                       self.sources_per_model[sm, 'other'])

            all_ses = list(models.SES.objects.filter(
                           ses_collection__lt_realization=lt_rlz,
                           ordinal__isnull=False).order_by('ordinal'))

            # source, ses, seed triples
            sss = [(src, ses, rnd.randint(0, models.MAX_SINT_32))
                   for src, ses in itertools.product(sources, all_ses)]
            preferred_block_size = int(
                math.ceil(float(len(sources) * len(all_ses)) /
                          self.concurrent_tasks()))
            logs.LOG.info('Using block size %d', preferred_block_size)
            for block in block_splitter(sss, preferred_block_size):
                yield self.job.id, block, lt_rlz, ltp

    def compute_gmf_arg_gen(self):
        """
        Argument generator for the task compute_gmf. For each SES yields a
        tuple of the form (job_id, params, imt, gsims, ses, site_coll,
        rupture_ids, rupture_seeds).
        """
        rnd = random.Random()
        rnd.seed(self.hc.random_seed)
        site_coll = self.hc.site_collection
        params = dict(
            correl_model=haz_general.get_correl_model(self.hc),
            truncation_level=self.hc.truncation_level,
            maximum_distance=self.hc.maximum_distance)
        for lt_rlz in self._get_realizations():
            ltp = logictree.LogicTreeProcessor.from_hc(self.hc)
            gsims = ltp.parse_gmpe_logictree_path(lt_rlz.gsim_lt_path)
            all_ses = models.SES.objects.filter(
                ses_collection__lt_realization=lt_rlz,
                ordinal__isnull=False).order_by('ordinal')
            for ses in all_ses:
                # count the ruptures in the given SES
                rupture_ids = models.SESRupture.objects.filter(
                    ses=ses).values_list('id', flat=True)
                if not rupture_ids:
                    continue
                # compute the associated seeds
                rupture_seeds = [rnd.randint(0, models.MAX_SINT_32)
                                 for _ in range(len(rupture_ids))]
                # splitting on IMTs to generate more tasks and save memory
                for imt in self.hc.intensity_measure_types:
                    if self.hc.ground_motion_correlation_model is None:
                        # we split on sites to avoid running out of memory
                        # on the workers for computations like the full Japan
                        for sites in block_splitter(site_coll, BLOCK_SIZE):
                            yield (self.job.id, params, imt, gsims, ses,
                                   models.SiteCollection(sites),
                                   rupture_ids, rupture_seeds)
                    else:
                        # we split on ruptures to avoid running out of memory
                        rupt_iter = block_splitter(rupture_ids, BLOCK_SIZE)
                        seed_iter = block_splitter(rupture_seeds, BLOCK_SIZE)
                        for rupts, seeds in zip(rupt_iter, seed_iter):
                            yield (self.job.id, params, imt, gsims, ses,
                                   site_coll, rupts, seeds)

    def post_execute(self):
        """
        Optionally compute_gmf in parallel.
        """
        if self.hc.ground_motion_fields:
            self.parallelize(compute_gmf, self.compute_gmf_arg_gen())

    def initialize_ses_db_records(self, lt_rlz):
        """
        Create :class:`~openquake.engine.db.models.Output`,
        :class:`~openquake.engine.db.models.SESCollection` and
        :class:`~openquake.engine.db.models.SES` "container" records for
        a single realization.

        Stochastic event set ruptures computed for this realization will be
        associated to these containers.

        NOTE: Many tasks can contribute ruptures to the same SES.
        """
        output = models.Output.objects.create(
            oq_job=self.job,
            display_name='SES Collection rlz-%s' % lt_rlz.id,
            output_type='ses')

        ses_coll = models.SESCollection.objects.create(
            output=output, lt_realization=lt_rlz)

        if self.job.hazard_calculation.ground_motion_fields:
            output = models.Output.objects.create(
                oq_job=self.job,
                display_name='GMF rlz-%s' % lt_rlz.id,
                output_type='gmf')

            models.Gmf.objects.create(
                output=output, lt_realization=lt_rlz)

        all_ses = []
        for i in xrange(1, self.hc.ses_per_logic_tree_path + 1):
            all_ses.append(
                models.SES.objects.create(
                    ses_collection=ses_coll,
                    investigation_time=self.hc.investigation_time,
                    ordinal=i))
        return all_ses

    def get_source_filter_condition(self):
        """
        Return a function filtering on the maximum_distance
        """
        src_filter = filters.source_site_distance_filter(
            self.hc.maximum_distance)

        def filter_on_distance(src):
            """True if the source is relevant for the site collection"""
            return bool(list(src_filter([(src, self.hc.site_collection)])))
        return filter_on_distance

    def pre_execute(self):
        """
        Do pre-execution work. At the moment, this work entails:
        parsing and initializing sources, parsing and initializing the
        site model (if there is one), parsing vulnerability and
        exposure files, and generating logic tree realizations. (The
        latter piece basically defines the work to be done in the
        `execute` phase.)
        """
        # Parse risk models.
        self.parse_risk_models()

        # Deal with the site model and compute site data for the calculation
        # If no site model file was specified, reference parameters are used
        # for all sites.
        self.initialize_site_model()

        # Parse logic trees and create source Inputs.
        self.initialize_sources()

        # Now bootstrap the logic tree realizations and related data.
        # This defines for us the "work" that needs to be done when we reach
        # the `execute` phase.
        rlz_callbacks = [self.initialize_ses_db_records]

        self.initialize_realizations(rlz_callbacks=rlz_callbacks)

    def post_process(self):
        """
        If requested, perform additional processing of GMFs to produce hazard
        curves.
        """
        if self.hc.hazard_curves_from_gmfs:
            with EnginePerformanceMonitor('generating hazard curves',
                                          self.job.id):
                self.parallelize(
                    post_processing.gmf_to_hazard_curve_task,
                    post_processing.gmf_to_hazard_curve_arg_gen(self.job))

            # If `mean_hazard_curves` is True and/or `quantile_hazard_curves`
            # has some value (not an empty list), do this additional
            # post-processing.
            if self.hc.mean_hazard_curves or self.hc.quantile_hazard_curves:
                with EnginePerformanceMonitor(
                        'generating mean/quantile curves', self.job.id):
                    self.do_aggregate_post_proc()

            if self.hc.hazard_maps:
                with EnginePerformanceMonitor(
                        'generating hazard maps', self.job.id):
                    self.parallelize(
                        cls_post_proc.hazard_curves_to_hazard_map_task,
                        cls_post_proc.hazard_curves_to_hazard_map_task_arg_gen(
                            self.job))<|MERGE_RESOLUTION|>--- conflicted
+++ resolved
@@ -96,17 +96,7 @@
     apply_uncertainties = ltp.parse_source_model_logictree_path(
         lt_rlz.sm_lt_path)
 
-<<<<<<< HEAD
-    # complete_logic_tree_ses flag
-    cmplt_lt_ses = None
-    if hc.complete_logic_tree_ses:
-        cmplt_lt_ses = models.SES.objects.get(
-            ses_collection__output__oq_job=job_id,
-            ordinal=None)
-
     source = {}
-=======
->>>>>>> 551c0e80
     with EnginePerformanceMonitor(
             'apply uncertainties to sources', job_id, compute_ses):
         for src, ses, seed in src_ses_seeds:
