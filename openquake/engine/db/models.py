# -*- coding: utf-8 -*-
# vim: tabstop=4 shiftwidth=4 softtabstop=4

# Copyright (c) 2010-2013, GEM Foundation.
#
# OpenQuake is free software: you can redistribute it and/or modify it
# under the terms of the GNU Affero General Public License as published
# by the Free Software Foundation, either version 3 of the License, or
# (at your option) any later version.
#
# OpenQuake is distributed in the hope that it will be useful,
# but WITHOUT ANY WARRANTY; without even the implied warranty of
# MERCHANTABILITY or FITNESS FOR A PARTICULAR PURPOSE.  See the
# GNU General Public License for more details.
#
# You should have received a copy of the GNU Affero General Public License
# along with OpenQuake.  If not, see <http://www.gnu.org/licenses/>.

# Disable:
# - 'Maximum number of public methods for a class'
# - 'Missing docstring' (because of all of the model Meta)
# pylint: disable=R0904,C0111

'''
Model representations of the OpenQuake DB tables.
'''

import collections
import itertools
import operator
import os
import re

from datetime import datetime

import openquake.hazardlib
import numpy

from django.db import transaction, connections
from django.contrib.gis.db import models as djm
from openquake.hazardlib import geo as hazardlib_geo
from shapely import wkt

from openquake.engine.db import fields

#: Default Spectral Acceleration damping. At the moment, this is not
#: configurable.
DEFAULT_SA_DAMPING = 5.0


#: Kind of supported curve statistics
STAT_CHOICES = (
    (u'mean', u'Mean'),
    (u'quantile', u'Quantile'))


#: System Reference ID used for geometry objects
DEFAULT_SRID = 4326


VS30_TYPE_CHOICES = (
    (u"measured", u"Value obtained from on-site measurements"),
    (u"inferred", u"Estimated value"),
)

IMT_CHOICES = (
    (u'PGA', u'Peak Ground Acceleration'),
    (u'PGV', u'Peak Ground Velocity'),
    (u'PGD', u'Peak Ground Displacement'),
    (u'SA', u'Spectral Acceleration'),
    (u'IA', u'Arias Intensity'),
    (u'RSD', u'Relative Significant Duration'),
    (u'MMI', u'Modified Mercalli Intensity'),
)

#: Default Loss Curve Resolution used for probabilistic risk calculators
DEFAULT_LOSS_CURVE_RESOLUTION = 50


#: Minimum value for a seed number
MIN_SINT_32 = -(2 ** 31)
#: Maximum value for a seed number
MAX_SINT_32 = (2 ** 31) - 1


#: Kind of supported type of loss outputs
LOSS_TYPES = ["structural", "non_structural", "occupants", "contents"]


def getcursor(route):
    """Return a cursor from a Django route"""
    return connections[route].cursor()


def order_by_location(queryset):
    """
    Utility function to order a queryset by location. This works even if
    the location is of Geography object (a simple order_by('location') only
    works for Geometry objects).
    """
    return queryset.extra(
        select={'x': 'ST_X(geometry(location))',
                'y': 'ST_Y(geometry(location))'},
        order_by=["x", "y"])


def queryset_iter(queryset, chunk_size):
    """
    Given a QuerySet, split it into smaller queries and yield the result of
    each.

    :param queryset:
        A :class:`django.db.models.query.QuerySet` to iterate over, in chunks
        of ``chunk_size``.
    :param int chunksize:
        Chunk size for iteration over query results. For an unexecuted
        QuerySet, this will result in splitting a (potentially large) query
        into smaller queries.
    """
    offset = 0
    while True:
        chunk = list(queryset[offset:offset + chunk_size].iterator())
        if len(chunk) == 0:
            raise StopIteration
        else:
            yield chunk
            offset += chunk_size


def inputs4hcalc(calc_id, input_type=None):
    """
    Get all of the inputs for a given hazard calculation.

    :param int calc_id:
        ID of a :class:`HazardCalculation`.
    :param input_type:
        A valid input type (optional). Leave as `None` if you want all inputs
        for a given calculation.
    :returns:
        A list of :class:`Input` instances.
    """
    result = Input.objects.filter(input2hcalc__hazard_calculation=calc_id)
    if input_type is not None:
        result = result.filter(input_type=input_type)
    return result


def inputs4rcalc(calc_id, input_type=None):
    """
    Get all of the inputs for a given risk calculation.

    :param int calc_id:
        ID of a :class:`RiskCalculation`.
    :param input_type:
        A valid input type (optional). Leave as `None` if you want all inputs
        for a given calculation.
    :returns:
        A list of :class:`Input` instances.
    """
    result = Input.objects.filter(input2rcalc__risk_calculation=calc_id)
    if input_type is not None:
        result = result.filter(input_type=input_type)
    return result


## Tables in the 'admin' schema.


class Organization(djm.Model):
    '''
    Organizations for grouping users
    '''
    name = djm.TextField()
    address = djm.TextField(null=True)
    url = djm.TextField(null=True)
    last_update = djm.DateTimeField(editable=False, default=datetime.utcnow)

    class Meta:
        db_table = 'admin\".\"organization'


class OqUser(djm.Model):
    '''
    OpenQuake users
    '''
    user_name = djm.TextField()
    full_name = djm.TextField()
    organization = djm.ForeignKey('Organization')
    data_is_open = djm.BooleanField(default=True)
    last_update = djm.DateTimeField(editable=False, default=datetime.utcnow)

    def __str__(self):
        return "%s||%s" % (self.user_name, self.organization.id)

    class Meta:
        db_table = 'admin\".\"oq_user'


class RevisionInfo(djm.Model):
    '''
    Revision information
    '''
    artefact = djm.TextField(unique=True)
    revision = djm.TextField()
    step = djm.IntegerField(default=0)
    last_update = djm.DateTimeField(editable=False, default=datetime.utcnow)

    class Meta:
        db_table = 'admin\".\"revision_info'


## Tables in the 'hzrdi' (Hazard Input) schema.


class ParsedSource(djm.Model):
    """Stores parsed hazard input model sources in serialized python object
       tree format."""
    input = djm.ForeignKey('Input')
    SRC_TYPE_CHOICES = (
        (u'area', u'Area'),
        (u'point', u'Point'),
        (u'complex', u'Complex'),
        (u'simple', u'Simple'),
        (u'characteristic', u'Characteristic'),
    )
    source_type = djm.TextField(choices=SRC_TYPE_CHOICES)
    nrml = fields.PickleField(help_text="NRML object representing the source")

    class Meta:
        db_table = 'hzrdi\".\"parsed_source'


class SiteModel(djm.Model):
    '''
     A model for site-specific parameters.

    Used in Hazard calculations.
    '''

    input = djm.ForeignKey('Input')
    # Average shear wave velocity for top 30 m. Units m/s.
    vs30 = djm.FloatField()
    # 'measured' or 'inferred'. Identifies if vs30 value has been measured or
    # inferred.
    vs30_type = djm.TextField(choices=VS30_TYPE_CHOICES)
    # Depth to shear wave velocity of 1.0 km/s. Units m.
    z1pt0 = djm.FloatField()
    # Depth to shear wave velocity of 2.5 km/s. Units km.
    z2pt5 = djm.FloatField()
    location = djm.PointField(srid=DEFAULT_SRID)

    def __repr__(self):
        return (
            'SiteModel(location="%s", vs30=%s, vs30_type=%s, z1pt0=%s, '
            'z2pt5=%s)'
            % (self.location.wkt, self.vs30, self.vs30_type, self.z1pt0,
               self.z2pt5))

    class Meta:
        db_table = 'hzrdi\".\"site_model'


class ParsedRupture(djm.Model):
    """Stores parsed hazard rupture model in serialized python object
       tree format."""
    input = djm.ForeignKey('Input')
    RUPTURE_TYPE_CHOICES = (
        (u'complex_fault', u'Complex Fault'),
        (u'simple_fault', u'Simple Fault'),)
    rupture_type = djm.TextField(choices=RUPTURE_TYPE_CHOICES)
    nrml = fields.PickleField(help_text="NRML object representing the rupture"
                                        " model")

    class Meta:
        db_table = 'hzrdi\".\"parsed_rupture_model'


## Tables in the 'uiapi' schema.


class Input(djm.Model):
    '''
    A single OpenQuake input file uploaded by the user.
    '''
    owner = djm.ForeignKey('OqUser')
    model_content = djm.ForeignKey('ModelContent', null=True)
    name = djm.TextField(null=True)
    digest = djm.TextField(help_text="32 byte md5sum digest, used to "
                                     "detect identical input model files")
    path = djm.TextField()
    INPUT_TYPE_CHOICES = (
        (u'unknown', u'Unknown'),
        (u'source', u'Source Model'),
        (u'source_model_logic_tree', u'Source Model Logic Tree'),
        (u'gsim_logic_tree', u'Ground Shaking Intensity Model Logic Tree'),
        (u'exposure', u'Exposure'),
        (u'fragility', u'Fragility'),
        (u'structural_vulnerability', u'Structural Vulnerability'),
        (u'non_structural_vulnerability', u'Non Structural Vulnerability'),
        (u'contents_vulnerability', u'Contents Vulnerability'),
        (u'occupancy_vulnerability', u'Occupancy Vulnerability'),
        (u'structural_vulnerability_retrofitted',
         u'Structural Vulnerability Retrofitted'),
        (u'site_model', u'Site Model'),
        (u'rupture_model', u'Rupture Model')
    )
    input_type = djm.TextField(choices=INPUT_TYPE_CHOICES)

    hazard_calculations = djm.ManyToManyField('HazardCalculation',
                                              through='Input2hcalc',
                                              related_name="inputs")
    risk_calculations = djm.ManyToManyField(
        'RiskCalculation', through='Input2rcalc', related_name="inputs")

    # Number of bytes in the file:
    size = djm.IntegerField()
    last_update = djm.DateTimeField(editable=False, default=datetime.utcnow)

    def __str__(self):
        path_suffix = "/".join(self.path.rsplit(os.sep, 2)[1:])
        return "%s||%s||%s||%s" % (
            self.id, self.input_type, self.digest[:16], path_suffix)

    class Meta:
        db_table = 'uiapi\".\"input'


class ModelContent(djm.Model):
    '''
    Stores raw content for the various input model files.
    '''

    # contains the raw text of an input file
    raw_content = djm.TextField()
    # `content_type` should be used to indicate the file format
    # (xml, csv, etc.)
    content_type = djm.TextField()
    last_update = djm.DateTimeField(editable=False, default=datetime.utcnow)

    class Meta:  # pylint: disable=C0111,W0232
        db_table = 'uiapi\".\"model_content'

    @property
    def raw_content_ascii(self):
        """
        Returns raw_content in ASCII
        """
        return str(self.raw_content)


class Input2job(djm.Model):
    '''
    Associates input model files and jobs.
    '''
    input = djm.ForeignKey('Input')
    oq_job = djm.ForeignKey('OqJob')

    class Meta:
        db_table = 'uiapi\".\"input2job'


class Src2ltsrc(djm.Model):
    '''
    Associate an "source_model_logic_tree" type input (a logic tree source)
    with "source" type inputs (hazard sources referenced by the logic tree
    source). This is needed for worker-side logic tree processing.
    '''
    hzrd_src = djm.ForeignKey("Input", related_name='+',
                              help_text="Hazard source input referenced "
                                        "by the logic tree source")
    lt_src = djm.ForeignKey("Input", related_name='+',
                            help_text="Logic tree source input")
    filename = djm.TextField(
        help_text="Name of the referenced hazard source file")

    class Meta:
        db_table = 'uiapi\".\"src2ltsrc'


class OqJob(djm.Model):
    '''
    An OpenQuake engine run started by the user
    '''
    owner = djm.ForeignKey('OqUser')
    hazard_calculation = djm.ForeignKey('HazardCalculation', null=True)
    risk_calculation = djm.ForeignKey('RiskCalculation', null=True)
    LOG_LEVEL_CHOICES = (
        (u'debug', u'Debug'),
        (u'info', u'Info'),
        (u'progress', u'Progress'),
        (u'warn', u'Warn'),
        (u'error', u'Error'),
        (u'critical', u'Critical'),
    )
    log_level = djm.TextField(choices=LOG_LEVEL_CHOICES, default='progress')
    STATUS_CHOICES = (
        (u'pre_executing', u'Pre-Executing'),
        (u'executing', u'Executing'),
        (u'post_executing', u'Post-Executing'),
        (u'post_processing', u'Post-Processing'),
        (u'export', u'Exporting results'),
        (u'clean_up', u'Cleaning up'),
        (u'complete', u'Complete'),
    )
    status = djm.TextField(choices=STATUS_CHOICES, default='pre_executing')
    oq_version = djm.TextField(null=True, blank=True)
    hazardlib_version = djm.TextField(null=True, blank=True)
    nrml_version = djm.TextField(null=True, blank=True)
    is_running = djm.BooleanField(default=False)
    duration = djm.IntegerField(default=0)
    job_pid = djm.IntegerField(default=0)
    supervisor_pid = djm.IntegerField(default=0)
    last_update = djm.DateTimeField(editable=False, default=datetime.utcnow)

    class Meta:
        db_table = 'uiapi\".\"oq_job'

    @property
    def calculation(self):
        """
        :returns: a calculation object (hazard or risk) depending on
        the type of calculation. Useful in situations (e.g. core
        engine, stats, kvs, progress) where you do not have enough
        context about which kind of calculation is but still you want
        to access the common feature of a Calculation object.
        """
        return self.hazard_calculation or self.risk_calculation


class Performance(djm.Model):
    '''
    Contains performance information about the operations performed by a task
    launched by a job.
    '''
    oq_job = djm.ForeignKey('OqJob')
    task_id = djm.TextField(null=True)
    task = djm.TextField(null=True)
    operation = djm.TextField(null=False)
    start_time = djm.DateTimeField(editable=False)
    duration = djm.FloatField(null=True)
    pymemory = djm.IntegerField(null=True)
    pgmemory = djm.IntegerField(null=True)

    class Meta:
        db_table = 'uiapi\".\"performance'


class JobStats(djm.Model):
    '''
    Capture various statistics about a job.
    '''
    oq_job = djm.ForeignKey('OqJob')
    start_time = djm.DateTimeField(editable=False, default=datetime.utcnow)
    stop_time = djm.DateTimeField(editable=False)
    # The number of total sites in job
    num_sites = djm.IntegerField(null=True)
    # The total number of tasks in a job
    num_tasks = djm.IntegerField(null=True)
    # The number of logic tree samples
    # (for hazard jobs of all types except scenario)
    num_realizations = djm.IntegerField(null=True)

    class Meta:
        db_table = 'uiapi\".\"job_stats'


class JobPhaseStats(djm.Model):
    '''
    Capture when the various job phases started.
    '''
    oq_job = djm.ForeignKey('OqJob')
    # calculation type (hazard|risk)
    ctype = djm.TextField()
    job_status = djm.TextField()
    start_time = djm.DateTimeField(editable=False, default=datetime.utcnow)

    class Meta:
        db_table = 'uiapi\".\"job_phase_stats'


class CNodeStats(djm.Model):
    '''
    Captures the compute node status (changes).
    '''
    oq_job = djm.ForeignKey('OqJob')
    node = djm.TextField(help_text="Compute node name")
    STATUS_CHOICES = (
        (u"up", u"Compute node available"),
        (u"down", u"Compute node unavailable"),
    )
    current_status = djm.TextField(
        choices=STATUS_CHOICES, help_text="Current compute node status")

    # Please note: the time stamps are managed by triggers, no need to set
    # them manually
    current_ts = djm.DateTimeField(editable=False, default=datetime.utcnow)
    previous_ts = djm.DateTimeField(null=True)

    failures = djm.IntegerField(
        help_text="Number of up -> down status changes", default=0)

    class Meta:
        db_table = 'uiapi\".\"cnode_stats'


class HazardCalculation(djm.Model):
    '''
    Parameters needed to run a Hazard job.
    '''
    owner = djm.ForeignKey('OqUser')
    # Contains the absolute path to the directory containing the job config
    # file.
    base_path = djm.TextField()
    export_dir = djm.TextField(null=True, blank=True)

    #####################
    # General parameters:
    #####################

    # A description for this config profile which is meaningful to a user.
    description = djm.TextField(default='', blank=True)

    # The timeout is stored in seconds and is 1 hour by default.
    no_progress_timeout = djm.IntegerField(
        default=3600, help_text="what time period w/o any progress is "
                                "acceptable for calculations?")
    CALC_MODE_CHOICES = (
        (u'classical', u'Classical PSHA'),
        (u'event_based', u'Probabilistic Event-Based'),
        (u'disaggregation', u'Disaggregation'),
        (u'scenario', u'Scenario'),
    )
    calculation_mode = djm.TextField(choices=CALC_MODE_CHOICES)
    # For the calculation geometry, choose either `region` (with
    # `region_grid_spacing`) or `sites`.
    region = djm.PolygonField(srid=DEFAULT_SRID, null=True, blank=True)
    # Discretization parameter for a `region`. Units in degrees.
    region_grid_spacing = djm.FloatField(null=True, blank=True)
    # The points of interest for a calculation.
    sites = djm.MultiPointField(srid=DEFAULT_SRID, null=True, blank=True)

    # We we create a `openquake.hazardlib.site.SiteCollection` for the
    # calculation, we can cache it here to avoid recomputing every time
    # we need to use it in a task context. For large regions, this can be
    # quite expensive.
    _site_collection = fields.PickleField(
        null=True, blank=True, db_column='site_collection'
    )

    ########################
    # Logic Tree parameters:
    ########################
    random_seed = djm.IntegerField()
    number_of_logic_tree_samples = djm.IntegerField(null=True, blank=True)

    ###############################################
    # ERF (Earthquake Rupture Forecast) parameters:
    ###############################################
    rupture_mesh_spacing = djm.FloatField(
        help_text=('Rupture mesh spacing (in kilometers) for simple/complex '
                   'fault sources rupture discretization'),
        null=True,
        blank=True,

    )
    width_of_mfd_bin = djm.FloatField(
        help_text=('Truncated Gutenberg-Richter MFD (Magnitude Frequency'
                   'Distribution) bin width'),
        null=True,
        blank=True,
    )
    area_source_discretization = djm.FloatField(
        help_text='Area Source Disretization, in kilometers',
        null=True,
        blank=True,
    )

    ##################
    # Site parameters:
    ##################
    # If there is no `site_model`, these 4 parameters must be specified:
    reference_vs30_value = djm.FloatField(
        help_text='Shear wave velocity in the uppermost 30 m. In m/s.',
        null=True,
        blank=True,
    )
    VS30_TYPE_CHOICES = (
        (u'measured', u'Measured'),
        (u'inferred', u'Inferred'),
    )
    reference_vs30_type = djm.TextField(
        choices=VS30_TYPE_CHOICES,
        null=True,
        blank=True,
    )
    reference_depth_to_2pt5km_per_sec = djm.FloatField(
        help_text='Depth to where shear-wave velocity = 2.5 km/sec. In km.',
        null=True,
        blank=True,
    )
    reference_depth_to_1pt0km_per_sec = djm.FloatField(
        help_text='Depth to where shear-wave velocity = 1.0 km/sec. In m.',
        null=True,
        blank=True,
    )

    #########################
    # Calculation parameters:
    #########################
    investigation_time = djm.FloatField(
        help_text=('Time span (in years) for probability of exceedance '
                   'calculation'),
        null=True,
        blank=True,
    )
    intensity_measure_types_and_levels = fields.DictField(
        help_text=(
            'Dictionary containing for each intensity measure type ("PGA", '
            '"PGV", "PGD", "SA", "IA", "RSD", "MMI"), the list of intensity '
            'measure levels for calculating probability of exceedence'),
        null=True,
        blank=True,
    )
    truncation_level = fields.NullFloatField(
        help_text='Level for ground motion distribution truncation',
        null=True,
        blank=True,
    )
    maximum_distance = djm.FloatField(
        help_text=('Maximum distance (in km) of sources to be considered in '
                   'the probability of exceedance calculation. Sources more '
                   'than this distance away (from the sites of interest) are '
                   'ignored.'),
    )

    ################################
    # Event-Based Calculator params:
    ################################
    intensity_measure_types = fields.CharArrayField(
        help_text=(
            'List of intensity measure types (input for GMF calculation)'),
        null=True,
        blank=True,
    )
    ses_per_logic_tree_path = djm.IntegerField(
        help_text=('Number of Stochastic Event Sets to compute per logic tree'
                   ' branch (enumerated or randomly sampled'),
        null=True,
        blank=True,
    )
    GROUND_MOTION_CORRELATION_MODELS = (
        (u'JB2009', u'Jayaram-Baker 2009'),
    )
    ground_motion_correlation_model = djm.TextField(
        help_text=('Name of the ground correlation model to use in the'
                   ' calculation'),
        null=True,
        blank=True,
        choices=GROUND_MOTION_CORRELATION_MODELS,
    )
    ground_motion_correlation_params = fields.DictField(
        help_text=('Parameters specific to the chosen ground motion'
                   ' correlation model'),
        null=True,
        blank=True,
    )

    ###################################
    # Disaggregation Calculator params:
    ###################################
    mag_bin_width = djm.FloatField(
        help_text=('Width of magnitude bins, which ultimately defines the size'
                   ' of the magnitude dimension of a disaggregation matrix'),
        null=True,
        blank=True,
    )
    distance_bin_width = djm.FloatField(
        help_text=('Width of distance bins, which ultimately defines the size'
                   ' of the distance dimension of a disaggregation matrix'),
        null=True,
        blank=True,
    )
    coordinate_bin_width = djm.FloatField(
        help_text=('Width of coordinate bins, which ultimately defines the'
                   ' size of the longitude and latitude dimensions of a'
                   ' disaggregation matrix'),
        null=True,
        blank=True,
    )
    num_epsilon_bins = djm.IntegerField(
        help_text=('Number of epsilon bins, which defines the size of the'
                   ' epsilon dimension of a disaggregation matrix'),
        null=True,
        blank=True,
    )
    ################################
    # Scenario Calculator params:
    ################################
    gsim = djm.TextField(
        help_text=('Name of the ground shaking intensity model to use in the '
                   'calculation'),
        null=True,
        blank=True,
    )
    number_of_ground_motion_fields = djm.IntegerField(
        null=True,
        blank=True,
    )
    poes_disagg = fields.FloatArrayField(
        help_text=('The probabilities of exceedance for which we interpolate'
                   ' grond motion values from hazard curves. This GMV is used'
                   ' as input for computing disaggregation histograms'),
        null=True,
        blank=True,
    )

    ################################
    # Output/post-processing params:
    ################################
    # Classical params:
    ###################
    mean_hazard_curves = fields.OqNullBooleanField(
        help_text='Compute mean hazard curves',
        null=True,
        blank=True,
    )
    quantile_hazard_curves = fields.FloatArrayField(
        help_text='Compute quantile hazard curves',
        null=True,
        blank=True,
    )
    poes = fields.FloatArrayField(
        help_text=('PoEs (probabilities of exceedence) to be used for '
                   'computing hazard maps and uniform hazard spectra'),
        null=True,
        blank=True,
    )
    hazard_maps = fields.OqNullBooleanField(
        help_text='Compute hazard maps',
        null=True,
        blank=True,
    )
    uniform_hazard_spectra = fields.OqNullBooleanField(
        help_text=('Compute uniform hazard spectra; if true, hazard maps will'
                   ' be computed as well'),
        null=True,
        blank=True,
    )
    export_multi_curves = fields.OqNullBooleanField(
        help_text=('If true hazard curve outputs that groups multiple curves '
                   'in multiple imt will be exported when asked in export '
                   'phase.'))
    # Event-Based params:
    #####################
    complete_logic_tree_ses = fields.OqNullBooleanField(
        help_text=('If true, generate a collection of all of the stochastic '
                   'event sets for all logic tree samples with an adjusted '
                   'investgation time'),
        null=True,
        blank=True,
    )
    complete_logic_tree_gmf = fields.OqNullBooleanField(
        help_text=(
            'If true, generate a collection of all of the GMFs for all'
            ' logic tree branches with an adjusted investigation time.'),
        null=True,
        blank=True,
    )
    ground_motion_fields = fields.OqNullBooleanField(
        help_text=('If true, ground motion fields will be computed (in '
                   'addition to stochastic event sets)'),
        null=True,
        blank=True,
    )
    hazard_curves_from_gmfs = fields.OqNullBooleanField(
        help_text=('If true, ground motion fields will be post-processed into '
                   'hazard curves.'),
        null=True,
        blank=True,
    )

    class Meta:
        db_table = 'uiapi\".\"hazard_calculation'

    def __init__(self, *args, **kwargs):
        kwargs = _prep_geometry(kwargs)
        # A place to cache computation geometry. Recomputing this many times
        # for large regions is wasteful.
        self._points_to_compute = None
        super(HazardCalculation, self).__init__(*args, **kwargs)

    @property
    def site_collection(self):
        """
        Get the :class:`openquake.hazardlib.site.SiteCollection` for this
        calculation.

        Because this data is costly to compute, we try to only compute it once
        and cache it in the DB. See :meth:`init_site_collection`.
        """
        if self._site_collection is None:
            self.init_site_collection()
        return self._site_collection

    def init_site_collection(self):
        """
        Compute, cache, and save (to the DB) the
        :class:`openquake.hazardlib.site.SiteCollection` which represents
        the calculation sites of interest with associated soil parameters.

        A `SiteCollection` is a combination of the geometry of interest for the
        calculation, which is basically just a collection of geographical
        points, and the soil associated soil parameters for each point.

        .. note::
            For computational efficiency, the `site_collection` should only be
            computed once and cached in the database. If the computation
            geometry or site parameters change during runtime, which highly
            unlikely to occur in typical calculation scenarios, you will need
            to recompute the site collection by calling this method again.

            In this case, it obvious that such a thing should be done carefully
            and with much discretion.

            Ideally, this method should only be called once at the very
            beginning a calculation.
        """
        self._site_collection = get_site_collection(self)
        self.save()

    def individual_curves_per_location(self):
        """
        Returns the number of individual curves per location, that are
        expected after a full computation of the hazard calculation
        has been performed
        """
        realizations_nr = self.ltrealization_set.count()
        return realizations_nr

    def points_to_compute(self):
        """
        Generate a :class:`~openquake.hazardlib.geo.mesh.Mesh` of points.
        These points indicate the locations of interest in a hazard
        calculation.

        The mesh can be calculated given a `region` polygon and
        `region_grid_spacing` (the discretization parameter), or from a list of
        `sites`.

        .. note::
            This mesh is cached for efficiency when dealing with large numbers
            of calculation points. If you need to clear the cache and
            recompute, set `_points_to_compute` to `None` and call this method
            again.
        """
        if self._points_to_compute is None:
            if self.pk and self.inputs.filter(input_type='exposure').exists():
                assets = self.exposure_model.exposuredata_set.all().order_by(
                    'asset_ref')

                # the points here must be sorted
                lons, lats = zip(
                    *sorted(set([(asset.site.x, asset.site.y)
                                 for asset in assets])))
                # Cache the mesh:
                self._points_to_compute = hazardlib_geo.Mesh(
                    numpy.array(lons), numpy.array(lats), depths=None
                )
            elif self.region and self.region_grid_spacing:
                # assume that the polygon is a single linear ring
                coords = self.region.coords[0]
                points = [hazardlib_geo.Point(*x) for x in coords]
                poly = hazardlib_geo.Polygon(points)
                # Cache the mesh:
                self._points_to_compute = poly.discretize(
                    self.region_grid_spacing
                )
            elif self.sites is not None:
                lons, lats = zip(*self.sites.coords)
                # Cache the mesh:
                self._points_to_compute = hazardlib_geo.Mesh(
                    numpy.array(lons), numpy.array(lats), depths=None
                )
        return self._points_to_compute

    @property
    def exposure_model(self):
        if self.inputs.filter(input_type='exposure').exists():
            return self.inputs.get(input_type='exposure').exposuremodel

    def get_imts(self):
        """
        Returns intensity mesure types or
        intensity mesure types with levels.
        """

        return (self.intensity_measure_types or
                self.intensity_measure_types_and_levels.keys())


# XXX: do we really need a hazardlib SiteCollection?
class SiteDataCollection(openquake.hazardlib.site.SiteCollection):
    def __init__(self, sites):
        self.sites = sites
        super(SiteDataCollection, self).__init__(sites)

    def __iter__(self):
        for site in self.sites:
            yield site


def get_site_collection(hc):
    """
    Create a `SiteDataCollection`, which is needed by hazardlib to perform
    various calculation tasks (such computing hazard curves and GMFs).

    :param hc:
        Instance of a :class:`HazardCalculation`. We need this in order to get
        the points of interest for a calculation as well as load pre-computed
        site data or access reference site parameters.

    :returns:
        :class:`openquake.engine.db.models.SiteDataCollection` instance.
    """
    sites = []
    for row in SiteData.objects.filter(hazard_calculation=hc.id):
        site = openquake.hazardlib.site.Site(
            openquake.hazardlib.geo.Point(row.location.x, row.location.y),
            row.vs30, row.vs30_measured, row.z1pt0, row.z2pt5)
        site.id = row.id
        sites.append(site)
    return SiteDataCollection(sites)


class RiskCalculation(djm.Model):
    '''
    Parameters needed to run a Risk job.
    '''

    #: Default maximum asset-hazard distance in km
    DEFAULT_MAXIMUM_DISTANCE = 5

    owner = djm.ForeignKey('OqUser')
    # Contains the absolute path to the directory containing the job config
    # file.
    base_path = djm.TextField()
    export_dir = djm.TextField(null=True, blank=True)

    #####################
    # General parameters:
    #####################

    # A description for this config profile which is meaningful to a user.
    description = djm.TextField(default='', blank=True)

    # The timeout is stored in seconds and is 1 hour by default.
    no_progress_timeout = djm.IntegerField(
        default=3600, help_text="what time period w/o any progress is "
                                "acceptable for calculations?")

    CALC_MODE_CHOICES = (
        (u'classical', u'Classical PSHA'),
        (u'classical_bcr', u'Classical BCR'),
        (u'event_based', u'Probabilistic Event-Based'),
        # TODO(LB): Enable these once calculators are supported and
        # implemented.
        (u'scenario', u'Scenario'),
        (u'scenario_damage', u'Scenario Damage'),
        (u'event_based_bcr', u'Probabilistic Event-Based BCR'),
    )
    calculation_mode = djm.TextField(choices=CALC_MODE_CHOICES)
    region_constraint = djm.PolygonField(
        srid=DEFAULT_SRID, null=True, blank=True)

    exposure_input = djm.ForeignKey('Input', null=True, blank=True)

    # the maximum distance for an hazard value with the corresponding
    # asset. Expressed in kilometers
    maximum_distance = djm.FloatField(
        null=True, blank=True, default=DEFAULT_MAXIMUM_DISTANCE)
    # the hazard output (it can point to an HazardCurve or to a
    # GmfCollection) used by the risk calculation
    hazard_output = djm.ForeignKey("Output", null=True, blank=True)

    # the HazardCalculation object used by the risk calculation when
    # each individual Output (i.e. each hazard logic tree realization)
    # is considered
    hazard_calculation = djm.ForeignKey("HazardCalculation",
                                        null=True, blank=True)

    # A seed used to generate random values to be applied to
    # vulnerability functions
    master_seed = djm.IntegerField(null=True, blank=True)

    ####################################################
    # For calculators that output (conditional) loss map
    ####################################################
    conditional_loss_poes = fields.FloatArrayField(null=True, blank=True)

    ####################################################
    # For calculators that output statistical results
    ####################################################
    mean_loss_curves = fields.OqNullBooleanField(
        help_text='Compute mean loss curves, maps, etc.',
        null=True,
        blank=True)
    quantile_loss_curves = fields.FloatArrayField(
        help_text='List of quantiles for computing quantile outputs',
        null=True,
        blank=True)

    taxonomies_from_model = fields.OqNullBooleanField(
        help_text='if true calculation only consider the taxonomies in '
        'the fragility model', null=True, blank=True)

    ##################################
    # Probabilistic shared parameters
    ##################################
    # 0 == uncorrelated, 1 == perfect correlation by taxonomy
    asset_correlation = djm.FloatField(null=True, blank=True, default=0)

    #######################
    # Classical parameters:
    #######################
    lrem_steps_per_interval = djm.IntegerField(null=True, blank=True)

    poes_disagg = fields.FloatArrayField(
        null=True, blank=True,
        help_text='The probability of exceedance used to interpolate '
                  'loss curves for disaggregation purposes')

    #########################
    # Event-Based parameters:
    #########################
    loss_curve_resolution = djm.IntegerField(
        null=False, blank=True, default=DEFAULT_LOSS_CURVE_RESOLUTION)
    insured_losses = djm.NullBooleanField(null=True, blank=True, default=False)

    # The points of interest for disaggregation
    sites_disagg = djm.MultiPointField(
        srid=DEFAULT_SRID, null=True, blank=True)

    mag_bin_width = djm.FloatField(
        help_text=('Width of magnitude bins'),
        null=True,
        blank=True,
    )
    distance_bin_width = djm.FloatField(
        help_text=('Width of distance bins'),
        null=True,
        blank=True,
    )
    coordinate_bin_width = djm.FloatField(
        help_text=('Width of coordinate bins'),
        null=True,
        blank=True,
    )

    ######################################
    # BCR (Benefit-Cost Ratio) parameters:
    ######################################
    interest_rate = djm.FloatField(null=True, blank=True)
    asset_life_expectancy = djm.FloatField(null=True, blank=True)

    ######################################
    # Scenario parameters:
    ######################################
    time_event = djm.TextField(blank=True, null=True)

    class Meta:
        db_table = 'uiapi\".\"risk_calculation'

    def __init__(self, *args, **kwargs):
        kwargs = _prep_geometry(kwargs)
        super(RiskCalculation, self).__init__(*args, **kwargs)

    def get_hazard_calculation(self):
        """
        Get the hazard calculation associated with the hazard output used as an
        input to this risk calculation.

        :returns:
            :class:`HazardCalculation` instance.
        """
        hcalc = (self.hazard_calculation or
                 self.hazard_output.oq_job.hazard_calculation)
        return hcalc

    def hazard_outputs(self):
        """
        Returns the list of hazard outputs to be considered. Apply
        `filters` to the default queryset
        """

        if self.calculation_mode in ["classical", "classical_bcr"]:
            filters = dict(output_type='hazard_curve_multi',
                           hazard_curve__lt_realization__isnull=False)
        elif self.calculation_mode in ["event_based", "event_based_bcr"]:
            filters = dict(output_type='gmf',
                           gmf__lt_realization__isnull=False)
        elif self.calculation_mode in ['scenario', 'scenario_damage']:
            filters = dict(output_type='gmf_scenario')
        else:
            raise NotImplementedError

        if self.hazard_output:
            return [self.hazard_output]
        elif self.hazard_calculation:
            return self.hazard_calculation.oqjob_set.filter(
                status="complete").latest(
                    'last_update').output_set.filter(**filters).order_by('id')
        else:
            raise RuntimeError("Neither hazard calculation "
                               "neither a hazard output has been provided")

    @property
    def best_maximum_distance(self):
        """
        Get the asset-hazard maximum distance (in km) to be used in
        hazard getters.

        :returns:
            The minimum between the maximum distance provided by the user (if
            not given, `DEFAULT_MAXIMUM_DISTANCE` is used as default) and the
            step (if exists) used by the hazard calculation.
        """
        dist = self.maximum_distance

        if dist is None:
            dist = self.DEFAULT_MAXIMUM_DISTANCE

        hc = self.get_hazard_calculation()
        if hc.sites is None and hc.region_grid_spacing is not None:
            dist = min(dist, hc.region_grid_spacing * numpy.sqrt(2) / 2)

        # if we are computing hazard at exact location we set the
        # maximum_distance to a very small number in order to help the
        # query to find the results.
        if hc.inputs.filter(input_type='exposure').exists():
            dist = 0.001
        return dist

    @property
    def is_bcr(self):
        return self.calculation_mode in ['classical_bcr', 'event_based_bcr']

    @property
    def exposure_model(self):
        exposure_input = self.exposure_input or self.inputs.get(
            input_type="exposure")
        return exposure_input.exposuremodel

    def will_compute_loss_curve_statistics(self):
        """
        Return true if this risk calculation will compute mean and/or
        quantile loss curves
        """
        return ((self.mean_loss_curves or self.quantile_loss_curves) and
                self.calculation_mode in ['classical', 'event_based'])


def _prep_geometry(kwargs):
    """
    Helper function to convert geometry specified in a job config file to WKT,
    so that it can save to the database in a geometry field.

    :param dict kwargs:
        `dict` representing some keyword arguments, which may contain geometry
        definitions in some sort of string or list form

    :returns:
        The modified ``kwargs``, with WKT to replace the input geometry
        definitions.
    """
    # If geometries were specified as string lists of coords,
    # convert them to WKT before doing anything else.
    for field, wkt_fmt in (('sites', 'MULTIPOINT(%s)'),
                           ('sites_disagg', 'MULTIPOINT(%s)'),
                           ('region', 'POLYGON((%s))'),
                           ('region_constraint', 'POLYGON((%s))')):
        if field in kwargs:
            geom = kwargs[field]
            try:
                wkt.loads(geom)
                # if this succeeds, we know the wkt is at least valid
                # we don't know the geometry type though; we'll leave that
                # to subsequent validation
            except wkt.ReadingError:
                try:
                    coords = [
                        float(x) for x in fields.ARRAY_RE.split(geom)
                    ]
                except ValueError:
                    raise ValueError(
                        'Could not coerce `str` to a list of `float`s'
                    )
                else:
                    if not len(coords) % 2 == 0:
                        raise ValueError(
                            'Got an odd number of coordinate values'
                        )
                    else:
                        # Construct WKT from the coords
                        # NOTE: ordering is expected to be lon,lat
                        points = ['%s %s' % (coords[i], coords[i + 1])
                                  for i in xrange(0, len(coords), 2)]
                        # if this is the region, close the linear polygon
                        # ring by appending the first coord to the end
                        if field in ('region', 'region_constraint'):
                            points.append(points[0])
                        # update the field
                        kwargs[field] = wkt_fmt % ', '.join(points)

    # return the (possbily) modified kwargs
    return kwargs


class Input2hcalc(djm.Model):
    '''
    `input` to `hazard_calculation` link table.
    '''

    input = djm.ForeignKey('Input')
    hazard_calculation = djm.ForeignKey('HazardCalculation')

    class Meta:
        db_table = 'uiapi\".\"input2hcalc'


class Input2rcalc(djm.Model):
    '''
    `input` to `risk_calculation` link table.
    '''

    input = djm.ForeignKey('Input')
    risk_calculation = djm.ForeignKey('RiskCalculation')

    class Meta:
        db_table = 'uiapi\".\"input2rcalc'


class OutputManager(djm.Manager):
    """
    Manager class to filter and create Output objects
    """
    def create_output(self, job, display_name, output_type):
        """
        Create an output for the given `job`, `display_name` and
        `output_type` (default to hazard_curve)
        """
        return self.create(oq_job=job,
                           owner=job.owner,
                           display_name=display_name,
                           output_type=output_type)


class Output(djm.Model):
    '''
    A single artifact which is a result of an OpenQuake job.
    The data may reside in a file or in the database.
    '''

    #: Metadata of hazard outputs used by risk calculation. See
    #: `hazard_metadata` property for more details
    HazardMetadata = collections.namedtuple(
        'hazard_metadata',
        'investigation_time statistics quantile sm_path gsim_path')

    #: Hold the full paths in the model trees of ground shaking
    #: intensity models and of source models, respectively.
    LogicTreePath = collections.namedtuple(
        'logic_tree_path',
        'gsim_path sm_path')

    #: Hold the statistical params (statistics, quantile).
    StatisticalParams = collections.namedtuple(
        'statistical_params',
        'statistics quantile')

    owner = djm.ForeignKey('OqUser')
    oq_job = djm.ForeignKey('OqJob')  # nullable in the case of an output
    # coming from an external source, with no job associated
    display_name = djm.TextField()
    HAZARD_OUTPUT_TYPE_CHOICES = (
        (u'complete_lt_gmf', u'Complete Logic Tree GMF'),
        (u'complete_lt_ses', u'Complete Logic Tree SES'),
        (u'disagg_matrix', u'Disaggregation Matrix'),
        (u'gmf', u'Ground Motion Field'),
        (u'gmf_scenario', u'Ground Motion Field'),
        (u'hazard_curve', u'Hazard Curve'),
        (u'hazard_curve_multi', u'Hazard Curve (multiple imts)'),
        (u'hazard_map', u'Hazard Map'),
        (u'ses', u'Stochastic Event Set'),
        (u'uh_spectra', u'Uniform Hazard Spectra'),
    )

    RISK_OUTPUT_TYPE_CHOICES = (
        (u'agg_loss_curve', u'Aggregate Loss Curve'),
        (u'aggregate_loss', u'Aggregate Losses'),
        (u'bcr_distribution', u'Benefit-cost ratio distribution'),
        (u'collapse_map', u'Collapse Map Distribution'),
        (u'dmg_dist_per_asset', u'Damage Distribution Per Asset'),
        (u'dmg_dist_per_taxonomy', u'Damage Distribution Per Taxonomy'),
        (u'dmg_dist_total', u'Total Damage Distribution'),
        (u'event_loss', u'Event Loss Table'),
        (u'loss_curve', u'Loss Curve'),
        (u'loss_fraction', u'Loss fractions'),
        (u'loss_map', u'Loss Map'),
    )

    output_type = djm.TextField(
        choices=HAZARD_OUTPUT_TYPE_CHOICES + RISK_OUTPUT_TYPE_CHOICES)
    last_update = djm.DateTimeField(editable=False, default=datetime.utcnow)

    objects = OutputManager()

    def __str__(self):
        return "%d||%s||%s" % (self.id, self.output_type, self.display_name)

    class Meta:
        db_table = 'uiapi\".\"output'

    def is_hazard_curve(self):
        return self.output_type in ['hazard_curve', 'hazard_curve_multi']

    @property
    def output_container(self):
        """
        :returns: the output container associated with this output
        """

        # FIXME(lp). Remove the following outstanding exceptions
        if self.output_type == 'agg_loss_curve':
            return self.loss_curve
        elif self.output_type == 'hazard_curve_multi':
            return self.hazard_curve
        elif self.output_type == 'gmf_scenario':
            return self.gmf
        elif self.output_type == "complete_lt_gmf":
            return self.gmf
        elif self.output_type == "complete_lt_ses":
            return self.ses

        return getattr(self, self.output_type)

    @property
    def lt_realization_paths(self):
        """
        :returns: an instance of `LogicTreePath` the output is
        associated with. When the output is not associated with any
        logic tree branch then it returns a LogicTreePath namedtuple
        with a couple of None.
        """
        hazard_output_types = [el[0] for el in self.HAZARD_OUTPUT_TYPE_CHOICES]
        risk_output_types = [el[0] for el in self.RISK_OUTPUT_TYPE_CHOICES]
        container = self.output_container

        if self.output_type in hazard_output_types:
            if container.lt_realization_id is not None:
                return self.LogicTreePath(
                    container.lt_realization.gsim_lt_path,
                    container.lt_realization.sm_lt_path)
            else:
                return self.LogicTreePath(None, None)
        elif self.output_type in risk_output_types:
            if getattr(container, 'hazard_output_id', None):
                return container.hazard_output.lt_realization_paths
            else:
                return self.LogicTreePath(None, None)

        raise RuntimeError("unexpected output type %s" % self.output_type)

    @property
    def statistical_params(self):
        """
        :returns: an instance of `StatisticalParams` the output is
        associated with
        """
        if getattr(self.output_container, 'statistics', None) is not None:
            return self.StatisticalParams(self.output_container.statistics,
                                          self.output_container.quantile)
        elif getattr(
                self.output_container, 'hazard_output_id', None) is not None:
            return self.output_container.hazard_output.statistical_params
        else:
            return self.StatisticalParams(None, None)

    @property
    def hazard_metadata(self):
        """
        Given an Output produced by a risk calculation it returns the
        corresponding hazard metadata.

        :returns:
            A `namedtuple` with the following attributes::

                * investigation_time: the hazard investigation time (float)
                * statistics: the kind of hazard statistics (None, "mean" or
                  "quantile")
                * quantile: quantile value (when `statistics` is "quantile")
                * sm_path: a list representing the source model path
                * gsim_path: a list representing the gsim logic tree path

        """
        investigation_time = self.oq_job\
                                 .risk_calculation\
                                 .get_hazard_calculation()\
                                 .investigation_time

        statistics, quantile = self.statistical_params
        gsim_lt_path, sm_lt_path = self.lt_realization_paths

        return self.HazardMetadata(investigation_time,
                                   statistics, quantile,
                                   sm_lt_path, gsim_lt_path)


class ErrorMsg(djm.Model):
    '''
    Error information associated with a job failure
    '''
    oq_job = djm.ForeignKey('OqJob')
    brief = djm.TextField()
    detailed = djm.TextField()

    class Meta:
        db_table = 'uiapi\".\"error_msg'


## Tables in the 'hzrdr' schema.


class HazardMap(djm.Model):
    '''
    Hazard Map header (information which pertains to entire map)
    '''
    output = djm.OneToOneField('Output', related_name="hazard_map")
    # FK only required for non-statistical results (i.e., mean or quantile
    # curves).
    lt_realization = djm.ForeignKey('LtRealization', null=True)
    investigation_time = djm.FloatField()
    imt = djm.TextField(choices=IMT_CHOICES)
    statistics = djm.TextField(null=True, choices=STAT_CHOICES)
    quantile = djm.FloatField(null=True)
    sa_period = djm.FloatField(null=True)
    sa_damping = djm.FloatField(null=True)
    poe = djm.FloatField()
    # lons, lats, and imls are stored as numpy arrays with a uniform size and
    # shape
    lons = fields.PickleField()
    lats = fields.PickleField()
    imls = fields.PickleField()

    class Meta:
        db_table = 'hzrdr\".\"hazard_map'

    def __str__(self):
        return (
            'HazardMap(poe=%(poe)s, imt=%(imt)s, sa_period=%(sa_period)s, '
            'statistics=%(statistics)s, quantile=%(quantile)s)'
        ) % self.__dict__

    def __repr__(self):
        return self.__str__()


def parse_imt(imt):
    """
    Given an intensity measure type in long form (with attributes),
    return the intensity measure type, the sa_period and sa_damping
    """
    sa_period = None
    sa_damping = None
    if 'SA' in imt:
        match = re.match(r'^SA\(([^)]+?)\)$', imt)
        sa_period = float(match.group(1))
        sa_damping = DEFAULT_SA_DAMPING
        hc_im_type = 'SA'  # don't include the period
    else:
        hc_im_type = imt
    return hc_im_type, sa_period, sa_damping


class HazardCurve(djm.Model):
    '''
    Hazard Curve header information
    '''
    output = djm.OneToOneField(
        'Output', null=True, related_name="hazard_curve")
    # FK only required for non-statistical results (i.e., mean or quantile
    # curves).
    lt_realization = djm.ForeignKey('LtRealization', null=True)
    investigation_time = djm.FloatField()
    imt = djm.TextField(choices=IMT_CHOICES, default=None, blank=True)
    imls = fields.FloatArrayField()
    STAT_CHOICES = (
        (u'mean', u'Mean'),
        (u'quantile', u'Quantile'),
    )
    statistics = djm.TextField(null=True, choices=STAT_CHOICES)
    quantile = djm.FloatField(null=True)
    sa_period = djm.FloatField(null=True)
    sa_damping = djm.FloatField(null=True)

    class Meta:
        db_table = 'hzrdr\".\"hazard_curve'

    @property
    def imt_long(self):
        """
        :returns: a string representing the imt associated with the
        curve (if any) in the long form, e.g. SA(0.01)
        """
        if self.imt:
            if self.imt == "SA":
                return "%s(%s)" % (self.imt, self.sa_damping)
            else:
                return self.imt

    def __iter__(self):
        assert self.output.output_type == 'hazard_curve_multi'

        siblings = self.__class__.objects.filter(
            output__oq_job=self.output.oq_job,
            output__output_type='hazard_curve')

        if not self.statistics:
            return iter(siblings.filter(lt_realization__isnull=False))
        elif self.quantile:
            return iter(
                siblings.filter(statistics="quantile", quantile=self.quantile))
        else:
            return iter(siblings.filter(statistics="mean"))


class HazardCurveDataManager(djm.GeoManager):
    """
    Manager class to filter and create HazardCurveData objects
    """

    def all_curves_for_imt(self, job, imt, sa_period, sa_damping):
        """
        Helper function for creating a :class:`django.db.models.query.QuerySet`
        for selecting all curves from all realizations for a given ``job_id``
        and ``imt``.

        :param job:
            An :class:`openquake.engine.db.models.OqJob` instance.
        :param str imt:
            Intensity measure type.
        :param sa_period:
            Spectral Acceleration period value. Only relevant if the ``imt`` is
            "SA".
        :param sa_damping:
            Spectrail Acceleration damping value. Only relevant if the ``imt``
            is "SA".
        """
        return self.filter(hazard_curve__output__oq_job=job,
                           hazard_curve__imt=imt,
                           hazard_curve__sa_period=sa_period,
                           hazard_curve__sa_damping=sa_damping,
                           # We only want curves associated with a logic tree
                           # realization (and not statistical aggregates):
                           hazard_curve__lt_realization__isnull=False)

    def all_curves_simple(self, filter_args=None, order_by='id'):
        """
        Get all :class:`HazardCurveData` records matching `filter_args` and
        return the results in a simple, lean format: a sequence of (x, y, poes)
        triples, where x and y are longitude and latitude of the `location`.

        For querying large sets of hazard curve data, this is a rather lean
        and efficient method for getting the results.

        :param dict filter_args:
            Optional. Dictionary of filter arguments to apply to the query.
        :param str order_by:
            Defaults to the primary key ('id'). Field by which to order
            results. Currently, only one `ORDER BY` field is supported.
        """
        if filter_args is None:
            filter_args = dict()

        return self\
            .filter(**filter_args)\
            .order_by(order_by)\
            .extra(select={'x': 'ST_X(location)', 'y': 'ST_Y(location)'})\
            .values_list('x', 'y', 'poes')\
            .iterator()


class HazardCurveData(djm.Model):
    '''
    Hazard Curve data

    Contains an list of PoE (Probability of Exceedance)
    values and the geographical point associated with the curve
    '''
    hazard_curve = djm.ForeignKey('HazardCurve')
    poes = fields.FloatArrayField()
    location = djm.PointField(srid=DEFAULT_SRID)
    # weight can be null/None if the weight is implicit:
    weight = djm.DecimalField(decimal_places=100, max_digits=101, null=True)

    objects = HazardCurveDataManager()

    class Meta:
        db_table = 'hzrdr\".\"hazard_curve_data'


class SESCollection(djm.Model):
    """
    Stochastic Event Set Collection: A container for 1 or more Stochastic Event
    Sets for a given logic tree realization.

    See also :class:`SES` and :class:`SESRupture`.
    """
    output = djm.OneToOneField('Output', related_name="ses")
    # If `lt_realization` is None, this is a `complete logic tree`
    # Stochastic Event Set Collection, containing a single stochastic
    # event set containing all of the ruptures from the entire
    # calculation.
    lt_realization = djm.ForeignKey('LtRealization', null=True)

    class Meta:
        db_table = 'hzrdr\".\"ses_collection'

    def __iter__(self):
        """
        Iterator for walking through all child :class:`SES` objects.
        """
        return SES.objects.filter(ses_collection=self.id).iterator()


class SES(djm.Model):
    """
    Stochastic Event Set: A container for 1 or more ruptures associated with a
    specific investigation time span.

    See also :class:`SESRupture`.
    """
    ses_collection = djm.ForeignKey('SESCollection')
    investigation_time = djm.FloatField()
    # Order number of this Stochastic Event Set in a series of SESs
    # (for a given logic tree realization).
    # For `complete logic tree` SESs, this should be None/NULL.
    ordinal = djm.IntegerField(null=True)

    class Meta:
        db_table = 'hzrdr\".\"ses'

    def __iter__(self):
        """
        Iterator for walking through all child :class:`SESRupture` objects.
        """
        return SESRupture.objects.filter(ses=self.id).iterator()


class SESRupture(djm.Model):
    """
    A rupture as part of a Stochastic Event Set.

    Ruptures will have different geometrical definitions, depending on whether
    the event was generated from a point/area source or a simple/complex fault
    source.
    """
    ses = djm.ForeignKey('SES')
    magnitude = djm.FloatField()
    strike = djm.FloatField()
    dip = djm.FloatField()
    rake = djm.FloatField()
    tectonic_region_type = djm.TextField()
    # If True, this rupture was generated from a simple/complex fault
    # source. If False, this rupture was generated from a point/area source.
    is_from_fault_source = djm.BooleanField()
    is_multi_surface = djm.BooleanField()
    # The following fields can be interpreted different ways, depending on the
    # value of `is_from_fault_source`.
    # If `is_from_fault_source` is True, each of these fields should contain a
    # 2D numpy array (all of the same shape). Each triple of (lon, lat, depth)
    # for a given index represents the node of a rectangular mesh.
    # If `is_from_fault_source` is False, each of these fields should contain
    # a sequence (tuple, list, or numpy array, for example) of 4 values. In
    # order, the triples of (lon, lat, depth) represent top left, top right,
    # bottom left, and bottom right corners of the the rupture's planar
    # surface.
    # Update:
    # There is now a third case. If the rupture originated from a
    # characteristic fault source with a multi-planar-surface geometry,
    # `lons`, `lats`, and `depths` will contain one or more sets of 4 points,
    # similar to how planar surface geometry is stored (see above).
    lons = fields.PickleField()
    lats = fields.PickleField()
    depths = fields.PickleField()

    # HazardLib Surface object. Stored as it is needed by risk disaggregation
    surface = fields.PickleField()

    result_grp_ordinal = djm.IntegerField()
    # NOTE(LB): The ordinal of a rupture within a given result group (indicated
    # by ``result_grp_ordinal``). This rupture correspond to the indices of the
    # ``gmvs`` field in Gmf. Thus, if you join SESRupture and Gmf records on
    # the ``result_grp_ordinal``, you can extract ground motion values for a
    # specific rupture.
    # At the moment this functionality is not directly used, but in the future
    # we will need to provide some way of tracing ground motion to the original
    # rupture.
    rupture_ordinal = djm.IntegerField()

    class Meta:
        db_table = 'hzrdr\".\"ses_rupture'

    def _validate_planar_surface(self):
        """
        A rupture's planar surface (existing only in the case of ruptures from
        area/point sources) may only consist of 4 points (top left, top right,
        bottom right, and bottom left corners, in that order).

        If the surface is not valid, a :exc:`ValueError` is raised.

        This should only be used if `is_from_fault_source` is `False`.
        """
        if not (4 == len(self.lons) == len(self.lats) == len(self.depths)):
            raise ValueError(
                "Incorrect number of points; there should be exactly 4")

    @property
    def top_left_corner(self):
        if not (self.is_from_fault_source or self.is_multi_surface):
            self._validate_planar_surface()
            return self.lons[0], self.lats[0], self.depths[0]
        return None

    @property
    def top_right_corner(self):
        if not (self.is_from_fault_source or self.is_multi_surface):
            self._validate_planar_surface()
            return self.lons[1], self.lats[1], self.depths[1]
        return None

    @property
    def bottom_left_corner(self):
        if not (self.is_from_fault_source or self.is_multi_surface):
            self._validate_planar_surface()
            return self.lons[2], self.lats[2], self.depths[2]
        return None

    @property
    def bottom_right_corner(self):
        if not (self.is_from_fault_source or self.is_multi_surface):
            self._validate_planar_surface()
            return self.lons[3], self.lats[3], self.depths[3]
        return None


class _GmfsPerSES(object):
    """
    An iterator object storing all the GMFs generated by the
    ruptures in a given SES.
    """
    def __init__(self, gmfs, investigation_time, stochastic_event_set_id):
        self._gmfs = iter(gmfs)
        self.investigation_time = investigation_time
        self.stochastic_event_set_id = stochastic_event_set_id

    def __iter__(self):
        return self

    def next(self):
        return self._gmfs.next()

    def __str__(self):
        return ('GMFsPerSES(investigation_time=%f, '
                'stochastic_event_set_id=%s,\n%s)' % (
                self.investigation_time,
                self.stochastic_event_set_id,
                '\n'.join(sorted(map(str, self._gmfs)))))


class _Point(object):
    def __init__(self, x, y):
        self.x = x
        self.y = y


class GmfCollection(djm.Model):
    """
    A collection of ground motion field (GMF) sets for a given logic tree
    realization.
    """
    output = djm.OneToOneField('Output', related_name="gmf")
    # If `lt_realization` is None, this is a `complete logic tree`
    # GMF Collection, containing a single GMF set containing all of the ground
    # motion fields in the calculation.
    lt_realization = djm.ForeignKey('LtRealization', null=True)

    class Meta:
        db_table = 'hzrdr\".\"gmf_collection'

    # NB: uses the helper view gmf_collection_family
    def get_children(self):
        """
        Get the children of a given gmf_collection, if any.
        :returns:
          A list of :class:`openquake.engine.db.models.GmfCollection` instances
        """
        curs = getcursor('job_init')
        curs.execute('select child_id from hzrdr.gmf_collection_family '
                     'where parent_id=%s', (self.id,))
        return [self.__class__.objects.get(pk=r[0]) for r in curs]

    def get_gmfs_per_ses(self, orderby=False):
        """
        Get the ground motion fields per SES in a good format for
        the XML export.
        """
        children = self.get_children()
        if children:  # complete logic tree
            all_gmfs = []
            tot_time = 0.0
            fake_ses_id = 1
            for coll in children:
                for g in coll.get_gmfs_per_ses(orderby):
                    all_gmfs.append(g)
                    tot_time += g.investigation_time
            if all_gmfs:
                yield _GmfsPerSES(
                    itertools.chain(*all_gmfs), tot_time, fake_ses_id)
            return
        # leaf of the tree
        ses_coll = SESCollection.objects.get(
            lt_realization=self.lt_realization)

        hc = ses_coll.output.oq_job.hazard_calculation

        for ses in SES.objects.filter(ses_collection=ses_coll).order_by('id'):
            query = """
        SELECT imt, sa_period, sa_damping, rupture_id,
<<<<<<< HEAD
               array_agg(gmv) AS gmvs,
               array_agg(ST_X(location)) AS xs,
               array_agg(ST_Y(location)) AS ys
        FROM (SELECT imt, sa_period, sa_damping, ses_id,
             unnest(rupture_ids) as rupture_id, location, unnest(gmvs) AS gmv
             FROM hzrdr.gmf_agg, hzrdi.site_data
             WHERE site_id = hzrdi.site_data.id AND hazard_job_id=%d
             AND gmf_collection_id=%d AND ses_id=%d) AS x
        GROUP BY imt, sa_period, sa_damping, rupture_id
        """ % (ses.ses_collection.output.oq_job.id, self.id, ses.id)
=======
        array_agg(gmv), array_agg(ST_X(location::geometry)),
        array_agg(ST_Y(location::geometry)) FROM (
           SELECT imt, sa_period, sa_damping,
           unnest(rupture_ids) as rupture_id, location, unnest(gmvs) AS gmv
           FROM hzrdr.gmf_agg, hzrdi.site_data
           WHERE site_id = hzrdi.site_data.id
           AND hazard_calculation_id=%d AND gmf_collection_id=%d) AS x,
           hzrdr.ses_rupture as y
        where x.rupture_id=y.id AND ses_id=%d
        group by imt, sa_period, sa_damping, rupture_id
        """ % (hc.id, self.id, ses.id)
>>>>>>> 7c337028
            if orderby:  # may be used in tests to get reproducible results
                query += 'order by imt, sa_period, sa_damping, rupture_id;'
            with transaction.commit_on_success(using='job_init'):
                curs = getcursor('job_init')
                curs.execute(query)
            gmfs = []
            for imt, sa_period, sa_damping, rupture_id, gmvs, xs, ys in curs:
                nodes = [_GroundMotionFieldNode(gmv, _Point(x, y))
                         for gmv, x, y in zip(gmvs, xs, ys)]
                gmfs.append(
                    _GroundMotionField(
                        imt, sa_period, sa_damping, rupture_id, nodes))
            yield _GmfsPerSES(gmfs, ses.investigation_time, ses.id)

    __iter__ = get_gmfs_per_ses


class GmfSet(djm.Model):
    """
    A set of ground motion fields for a given investigation time (in years).
    """
    gmf_collection = djm.ForeignKey('GmfCollection')
    investigation_time = djm.FloatField()
    # Keep track of the stochastic event set which this GMF set is associated
    # with.
    ses_ordinal = djm.IntegerField()

    class Meta:
        db_table = 'hzrdr\".\"gmf_set'

    @property
    def stochastic_event_set_id(self):
        """

        :returns:
            The ID of the stochastic event set which this ground motion field
            set has been generated from.
        """
        if self.ses_ordinal is None:  # complete logic tree
            job = self.gmf_collection.output.oq_job
            return SES.objects.get(
                ordinal=None,
                ses_collection__output__oq_job=job).id
        else:
            rlz = self.gmf_collection.lt_realization
            return SES.objects.get(
                ses_collection__lt_realization=rlz,
                ordinal=self.ses_ordinal).id


class _GroundMotionField(object):

    def __init__(self, imt, sa_period, sa_damping, rupture_id, gmf_nodes):
        self.imt = imt
        self.sa_period = sa_period
        self.sa_damping = sa_damping
        self.rupture_id = rupture_id
        self.gmf_nodes = gmf_nodes

    def __iter__(self):
        return iter(self.gmf_nodes)

    def __getitem__(self, key):
        return self.gmf_nodes[key]

    def __str__(self):
        """
        String representation of a _GroundMotionField object showing the
        content of the nodes (lon, lat an gmv). This is useful for debugging
        and testing.
        """
        mdata = ('imt=%(imt)s sa_period=%(sa_period)s '
                 'sa_damping=%(sa_damping)s rupture_id=%(rupture_id)d' %
                 vars(self))
        nodes = sorted(map(str, self.gmf_nodes))
        return 'GMF(%s\n%s)' % (mdata, '\n'.join(nodes))


class _GroundMotionFieldNode(object):

    # the signature is not (gmv, x, y) because the XML writer expect a location
    # object
    def __init__(self, gmv, loc):
        self.gmv = gmv
        self.location = loc

    def __str__(self):
        "Return lon, lat and gmv of the node in a compact string form"
        return '<X=%9.5f, Y=%9.5f, GMV=%9.7f>' % (
            self.location.x, self.location.y, self.gmv)


class Gmf(djm.Model):
    """
    Ground Motion Field: A collection of ground motion values and their
    respective geographical locations.
    """
    gmf_set = djm.ForeignKey('GmfSet')
    imt = djm.TextField(choices=IMT_CHOICES)
    sa_period = djm.FloatField(null=True)
    sa_damping = djm.FloatField(null=True)
    location = djm.PointField(srid=DEFAULT_SRID)
    gmvs = fields.FloatArrayField()
    rupture_ids = fields.IntArrayField()
    result_grp_ordinal = djm.IntegerField()

    objects = djm.GeoManager()

    class Meta:
        db_table = 'hzrdr\".\"gmf'


class GmfAgg(djm.Model):
    """
    Ground Motion Field: A collection of ground motion values and their
    respective geographical locations.
    """
    gmf_collection = djm.ForeignKey('GmfCollection')
    ses = djm.ForeignKey('SES', null=True)
    imt = djm.TextField(choices=IMT_CHOICES)
    sa_period = djm.FloatField(null=True)
    sa_damping = djm.FloatField(null=True)
    gmvs = fields.FloatArrayField()
    rupture_ids = fields.IntArrayField(null=True)
    site = djm.ForeignKey('SiteData')
    objects = djm.GeoManager()

    class Meta:
        db_table = 'hzrdr\".\"gmf_agg'


def get_gmvs_per_site(output, imt=None, sort=sorted):
    """
    Iterator for walking through all :class:`GmfAgg` objects associated
    to a given output. Notice that values for the same site are
    displayed together and then ordered according to the iml, so that
    it is possible to get reproducible outputs in the test cases.

    :param output: instance of :class:`openquake.engine.db.models.Output`

    :param string imt: a string with the IMT to extract; the default
                       is None, all the IMT in the job.ini file are extracted

    :param sort: callable used for sorting the list of ground motion values.

    :returns: a list of ground motion values per each site
    """
    job = output.oq_job
    hc = job.hazard_calculation
    coll = output.gmf
    if imt is None:
        imts = [parse_imt(x) for x in hc.intensity_measure_types]
    else:
        imts = [parse_imt(imt)]
    for imt, sa_period, sa_damping in imts:
        for gmf in GmfAgg.objects.filter(
                gmf_collection=coll, imt=imt,
                sa_period=sa_period, sa_damping=sa_damping).\
                order_by('site'):
            yield sort(gmf.gmvs)


def get_gmfs_scenario(output, imt=None):
    """
    Iterator for walking through all :class:`GmfAgg` objects associated
    to a given output. Notice that the fields are ordered according to the
    location, so it is possible to get reproducible outputs in the test cases.

    :param output: instance of :class:`openquake.engine.db.models.Output`

    :param string imt: a string with the IMT to extract; the default
                       is None, all the IMT in the job.ini file are extracted

    :returns: an iterator over
              :class:`openquake.engine.db.models._GroundMotionField` instances
    """
    job = output.oq_job
    hc = job.hazard_calculation
    coll = output.gmf
    if imt is None:
        imts = [parse_imt(x) for x in hc.intensity_measure_types]
    else:
        imts = [parse_imt(imt)]
    for imt, sa_period, sa_damping in imts:
        nodes = collections.defaultdict(list)  # realization -> gmf_nodes
        for gmf in GmfAgg.objects.filter(
                gmf_collection=coll, imt=imt,
                sa_period=sa_period, sa_damping=sa_damping):
            for i, gmv in enumerate(gmf.gmvs):  # i is the realization index
                nodes[i].append(_GroundMotionFieldNode(gmv, gmf.site.location))
        for gmf_nodes in nodes.itervalues():
            yield _GroundMotionField(
                imt=imt,
                sa_period=sa_period,
                sa_damping=sa_damping,
                rupture_id=None,
                gmf_nodes=sorted(gmf_nodes, key=operator.attrgetter('gmv')))


class DisaggResult(djm.Model):
    """
    Storage for disaggregation historgrams. Each histogram is stored in
    `matrix` as a 6-dimensional numpy array (pickled). The dimensions of the
    matrix are as follows, in order:

    * magnitude
    * distance
    * longitude
    * latitude
    * epsilon
    * tectonic region type

    Bin edges are defined for all of these dimensions (except tectonic region
    type) as:

    * `mag_bin_edges`
    * `dist_bin_edges`
    * `lat_bin_edges`
    * `lon_bin_edges`
    * `eps_bin_edges`

    The size of the tectonic region type (TRT) dimension is simply determined
    by the length of `trts`.

    Additional metadata for the disaggregation histogram is stored, including
    location (POINT geometry), disaggregation PoE (Probability of Exceedance)
    and the corresponding IML (Intensity Measure Level) extracted from the
    hazard curve, logic tree path information, and investigation time.
    """

    output = djm.OneToOneField('Output', related_name="disagg_matrix")
    lt_realization = djm.ForeignKey('LtRealization')
    investigation_time = djm.FloatField()
    imt = djm.TextField(choices=IMT_CHOICES)
    iml = djm.FloatField()
    poe = djm.FloatField()
    sa_period = djm.FloatField(null=True)
    sa_damping = djm.FloatField(null=True)
    mag_bin_edges = fields.FloatArrayField()
    dist_bin_edges = fields.FloatArrayField()
    lon_bin_edges = fields.FloatArrayField()
    lat_bin_edges = fields.FloatArrayField()
    eps_bin_edges = fields.FloatArrayField()
    trts = fields.CharArrayField()
    location = djm.PointField(srid=DEFAULT_SRID)
    matrix = fields.PickleField()

    class Meta:
        db_table = 'hzrdr\".\"disagg_result'


class UHS(djm.Model):
    """
    UHS/Uniform Hazard Spectra:
    * "Uniform" meaning "the same PoE"
    * "Spectrum" because it covers a range/band of periods/frequencies

    Records in this table contain metadata for a collection of UHS data.
    """
    output = djm.OneToOneField('Output', null=True, related_name="uh_spectra")
    # FK only required for non-statistical results (i.e., mean or quantile
    # curves).
    lt_realization = djm.ForeignKey('LtRealization', null=True)
    investigation_time = djm.FloatField()
    poe = djm.FloatField()
    periods = fields.FloatArrayField()
    STAT_CHOICES = (
        (u'mean', u'Mean'),
        (u'quantile', u'Quantile'),
    )
    statistics = djm.TextField(null=True, choices=STAT_CHOICES)
    quantile = djm.FloatField(null=True)

    class Meta:
        db_table = 'hzrdr\".\"uhs'

    def __iter__(self):
        """
        Iterate over the :class:`UHSData` which belong this object.
        """
        return self.uhsdata_set.iterator()


class UHSData(djm.Model):
    """
    UHS curve for a given location.
    """
    uhs = djm.ForeignKey('UHS')
    imls = fields.FloatArrayField()
    location = djm.PointField(srid=DEFAULT_SRID)

    class Meta:
        db_table = 'hzrdr\".\"uhs_data'


class LtRealization(djm.Model):
    """
    Keep track of logic tree realization progress. When ``completed_items``
    becomes equal to ``total_items``, mark ``is_complete`` as `True`.

    Marking progress as we go gives us the ability to resume partially-
    completed calculations.
    """

    hazard_calculation = djm.ForeignKey('HazardCalculation')
    ordinal = djm.IntegerField()
    seed = djm.IntegerField()
    weight = djm.DecimalField(decimal_places=100, max_digits=101)
    sm_lt_path = fields.CharArrayField()
    gsim_lt_path = fields.CharArrayField()
    is_complete = djm.BooleanField(default=False)
    total_items = djm.IntegerField()
    completed_items = djm.IntegerField(default=0)

    class Meta:
        db_table = 'hzrdr\".\"lt_realization'


## Tables in the 'riskr' schema.


class LossFraction(djm.Model):
    """
    Holds metadata for loss fraction data
    """
    output = djm.OneToOneField("Output", related_name="loss_fraction")
    variable = djm.TextField(choices=(("taxonomy", "taxonomy"),
                                      ("magnitude_distance",
                                       "Magnitude Distance"),
                                      ("coordinate", "Coordinate")))
    hazard_output = djm.ForeignKey(
        "Output", related_name="risk_loss_fractions")
    statistics = djm.TextField(null=True, choices=STAT_CHOICES)
    quantile = djm.FloatField(null=True)
    poe = djm.FloatField(null=True)
    loss_type = djm.TextField(choices=zip(LOSS_TYPES, LOSS_TYPES))

    class Meta:
        db_table = 'riskr\".\"loss_fraction'

    def display_value(self, value, rc):
        """
        Converts `value` in a form that is best suited to be
        displayed.

        :param rc:
           A `RiskCalculation` object used to get the bin width

        :returns: `value` if the attribute `variable` is equal to
           taxonomy. if the attribute `variable` is equal to
           `magnitude-distance`, then it extracts two integers (comma
           separated) from `value` and convert them into ranges
           encoded back as csv.
        """

        if self.variable == "taxonomy":
            return value
        elif self.variable == "magnitude_distance":
            magnitude, distance = map(float, value.split(","))
            return "%.4f,%.4f|%.4f,%.4f" % (
                magnitude * rc.mag_bin_width,
                (magnitude + 1) * rc.mag_bin_width,
                distance * rc.distance_bin_width,
                (distance + 1) * rc.distance_bin_width)
        elif self.variable == "coordinate":
            lon, lat = map(float, value.split(","))
            return "%.4f,%.4f|%.4f,%.4f" % (
                lon * rc.coordinate_bin_width,
                (lon + 1) * rc.coordinate_bin_width,
                lat * rc.coordinate_bin_width,
                (lat + 1) * rc.coordinate_bin_width)
        else:
            raise RuntimeError(
                "disaggregation of type %s not supported" % self.variable)

    def total_fractions(self):
        """
        :returns: a dictionary mapping values of `variable` (e.g. a
        taxonomy) to tuples yielding the associated absolute losses
        (e.g. the absolute losses for assets of a taxonomy) and the
        percentage (expressed in decimal format) over the total losses
        """
        cursor = connections['job_init'].cursor()

        total = self.lossfractiondata_set.aggregate(
            djm.Sum('absolute_loss')).values()[0]

        if not total:
            return {}

        query = """
        SELECT value, sum(absolute_loss)
        FROM riskr.loss_fraction_data
        WHERE loss_fraction_id = %s
        GROUP BY value
        """
        cursor.execute(query, (self.id,))

        rc = self.output.oq_job.risk_calculation

        return collections.OrderedDict(
            sorted(
                [(self.display_value(value, rc), (loss, loss / total))
                 for value, loss in cursor],
                key=lambda kv: kv[1][0]))

    def iteritems(self):
        """
        Yields tuples with two elements. The first one is a location
        (described by a lon/lat tuple), the second one is a dictionary
        modeling the disaggregation of the losses on such location. In
        this dictionary, each key is a value of `variable`, and each
        corresponding value is a tuple holding the absolute losses and
        the fraction of losses occurring in that location.
        """
        rc = self.output.oq_job.risk_calculation
        cursor = connections['job_init'].cursor()

        # Partition by lon,lat because partitioning on geometry types
        # seems not supported in postgis 1.5
        query = """
        SELECT lon, lat, value,
               fraction_loss,
               SUM(fraction_loss) OVER w,
               COUNT(*) OVER w
        FROM (SELECT ST_X(location) as lon,
                     ST_Y(location) as lat,
              value, sum(absolute_loss) as fraction_loss
              FROM riskr.loss_fraction_data
              WHERE loss_fraction_id = %s
              GROUP BY location, value) g
        WINDOW w AS (PARTITION BY lon, lat)
        """

        cursor.execute(query, (self.id, ))

        def display_value_and_fractions(value, absolute_loss, total_loss):
            display_value = self.display_value(value, rc)

            if total_loss > 0:
                fraction = absolute_loss / total_loss
            else:
                # When a rupture is associated with a positive ground
                # shaking (gmv > 0) but with a loss = 0, we still
                # store this information. In that case, total_loss =
                # absolute_loss = 0
                fraction = 0
            return display_value, fraction

        # We iterate on loss fraction data by location in two steps.
        # First we fetch a loss fraction for a single location and a
        # single value. In the same query we get the number `count` of
        # bins stored for such location. Then, we fetch `count` - 1
        # fractions to finalize the fractions on the current location.

        while 1:
            data = cursor.fetchone()
            if data is None:
                raise StopIteration
            lon, lat, value, absolute_loss, total_loss, count = data

            display_value, fraction = display_value_and_fractions(
                value, absolute_loss, total_loss)
            node = [(lon, lat),
                    {display_value: (absolute_loss, fraction)}]

            data = cursor.fetchmany(count - 1)

            for lon, lat, value, absolute_loss, total_loss, count in data:
                display_value, fraction = display_value_and_fractions(
                    value, absolute_loss, total_loss)
                node[1][display_value] = (absolute_loss, fraction)

            node[1] = collections.OrderedDict(
                sorted([(k, v) for k, v in node[1].items()],
                       key=lambda kv: kv[1][0]))
            yield node


class LossFractionData(djm.Model):
    loss_fraction = djm.ForeignKey(LossFraction)
    location = djm.PointField(srid=DEFAULT_SRID)
    value = djm.TextField()
    absolute_loss = djm.TextField()

    class Meta:
        db_table = 'riskr\".\"loss_fraction_data'


class LossMap(djm.Model):
    '''
    Holds metadata for loss maps
    '''

    output = djm.OneToOneField("Output", related_name="loss_map")
    hazard_output = djm.OneToOneField("Output", related_name="risk_loss_map")
    insured = djm.BooleanField(default=False)
    poe = djm.FloatField(null=True)
    statistics = djm.TextField(null=True, choices=STAT_CHOICES)
    quantile = djm.FloatField(null=True)
    loss_type = djm.TextField(choices=zip(LOSS_TYPES, LOSS_TYPES))

    class Meta:
        db_table = 'riskr\".\"loss_map'


class LossMapData(djm.Model):
    '''
    Holds an asset, its position and a value plus (for
    non-scenario maps) the standard deviation for its loss
    '''

    loss_map = djm.ForeignKey("LossMap")
    asset_ref = djm.TextField()
    value = djm.FloatField()
    std_dev = djm.FloatField(default=0.0, null=True)
    location = djm.PointField(srid=DEFAULT_SRID)

    class Meta:
        db_table = 'riskr\".\"loss_map_data'


class AggregateLoss(djm.Model):
    output = djm.OneToOneField("Output", related_name="aggregate_loss")
    insured = djm.BooleanField(default=False)
    mean = djm.FloatField()
    std_dev = djm.FloatField()
    loss_type = djm.TextField(choices=zip(LOSS_TYPES, LOSS_TYPES))

    class Meta:
        db_table = 'riskr\".\"aggregate_loss'


class LossCurve(djm.Model):
    '''
    Holds the parameters common to a set of loss curves
    '''

    output = djm.OneToOneField("Output", related_name="loss_curve")
    hazard_output = djm.OneToOneField("Output", related_name="risk_loss_curve")
    aggregate = djm.BooleanField(default=False)
    insured = djm.BooleanField(default=False)

    # If the curve is a result of an aggregation over different
    # hazard_output the following fields must be set
    statistics = djm.TextField(null=True, choices=STAT_CHOICES)
    quantile = djm.FloatField(null=True)
    loss_type = djm.TextField(choices=zip(LOSS_TYPES, LOSS_TYPES))

    class Meta:
        db_table = 'riskr\".\"loss_curve'


class LossCurveData(djm.Model):
    '''
    Holds the probabilities of exceedance for a given loss curve
    '''

    loss_curve = djm.ForeignKey("LossCurve")
    asset_ref = djm.TextField()
    asset_value = djm.FloatField()
    loss_ratios = fields.FloatArrayField()
    poes = fields.FloatArrayField()
    location = djm.PointField(srid=DEFAULT_SRID)
    average_loss_ratio = djm.FloatField()

    class Meta:
        db_table = 'riskr\".\"loss_curve_data'

    @property
    def losses(self):
        return numpy.array(self.loss_ratios) * self.asset_value

    @property
    def average_loss(self):
        return self.average_loss_ratio * self.asset_value


class AggregateLossCurveData(djm.Model):
    '''
    Holds the probabilities of exceedance for the whole exposure model
    '''

    loss_curve = djm.OneToOneField("LossCurve")
    losses = fields.FloatArrayField()
    poes = fields.FloatArrayField()
    average_loss = djm.FloatField()

    class Meta:
        db_table = 'riskr\".\"aggregate_loss_curve_data'


class EventLoss(djm.Model):
    """
    Holds the aggregate loss we have for each rupture
    """

    #: Foreign key to an :class:`openquake.engine.db.models.Output`
    #: object with output_type == event_loss
    output = djm.ForeignKey('Output', related_name="event_loss")
    rupture = djm.ForeignKey('SESRupture')
    aggregate_loss = djm.FloatField()
    loss_type = djm.TextField(choices=zip(LOSS_TYPES, LOSS_TYPES))

    class Meta:
        db_table = 'riskr\".\"event_loss'


class BCRDistribution(djm.Model):
    '''
    Holds metadata for the benefit-cost ratio distribution
    '''

    output = djm.OneToOneField("Output", related_name="bcr_distribution")
    hazard_output = djm.OneToOneField("Output")
    loss_type = djm.TextField(choices=zip(LOSS_TYPES, LOSS_TYPES))

    class Meta:
        db_table = 'riskr\".\"bcr_distribution'


class BCRDistributionData(djm.Model):
    '''
    Holds the actual data for the benefit-cost ratio distribution
    '''

    bcr_distribution = djm.ForeignKey("BCRDistribution")
    asset_ref = djm.TextField()
    average_annual_loss_original = djm.FloatField()
    average_annual_loss_retrofitted = djm.FloatField()
    bcr = djm.FloatField()
    location = djm.PointField(srid=DEFAULT_SRID)

    class Meta:
        db_table = 'riskr\".\"bcr_distribution_data'


class DmgState(djm.Model):
    """Holds the damage_states associated to a given output"""
    # they actually come from the fragility model xml input
    risk_calculation = djm.ForeignKey("RiskCalculation")
    dmg_state = djm.TextField(
        help_text="The name of the damage state")
    lsi = djm.PositiveSmallIntegerField(
        help_text="limit state index, to order the limit states")

    class Meta:
        db_table = 'riskr\".\"dmg_state'


class DmgDistPerAsset(djm.Model):
    """Holds the actual data for damage distributions per asset."""

    dmg_state = djm.ForeignKey("DmgState")
    exposure_data = djm.ForeignKey("ExposureData")
    mean = djm.FloatField()
    stddev = djm.FloatField()

    class Meta:
        db_table = 'riskr\".\"dmg_dist_per_asset'


class DmgDistPerTaxonomy(djm.Model):
    """Holds the actual data for damage distributions per taxonomy."""

    dmg_state = djm.ForeignKey("DmgState")
    taxonomy = djm.TextField()
    mean = djm.FloatField()
    stddev = djm.FloatField()

    class Meta:
        db_table = 'riskr\".\"dmg_dist_per_taxonomy'


class DmgDistTotal(djm.Model):
    """Holds the actual 'total damage distribution' values for for an entire
    calculation. There should be  one record per calculation per damage state.
    """

    dmg_state = djm.ForeignKey("DmgState")
    mean = djm.FloatField()
    stddev = djm.FloatField()

    class Meta:
        db_table = 'riskr\".\"dmg_dist_total'

## Tables in the 'riski' schema.


class ExposureModel(djm.Model):
    '''
    A risk exposure model
    '''

    owner = djm.ForeignKey("OqUser")
    input = djm.OneToOneField("Input")
    name = djm.TextField()
    description = djm.TextField(null=True)
    category = djm.TextField()
    taxonomy_source = djm.TextField(
        null=True, help_text="the taxonomy system used to classify the assets")
    AREA_CHOICES = (
        (u'aggregated', u'Aggregated area value'),
        (u'per_asset', u'Per asset area value'),
    )
    area_type = djm.TextField(null=True, choices=AREA_CHOICES)
    area_unit = djm.TextField(null=True)
    COST_CHOICES = (
        (u'aggregated', u'Aggregated economic value'),
        (u'per_area', u'Per area economic value'),
        (u'per_asset', u'Per asset economic value'),
    )
    stco_type = djm.TextField(null=True, choices=COST_CHOICES,
                              help_text="structural cost type")
    stco_unit = djm.TextField(null=True, help_text="structural cost unit")
    reco_type = djm.TextField(null=True, choices=COST_CHOICES,
                              help_text="retrofitting cost type")
    reco_unit = djm.TextField(null=True, help_text="retrofitting cost unit")
    coco_type = djm.TextField(null=True, choices=COST_CHOICES,
                              help_text="contents cost type")
    coco_unit = djm.TextField(null=True, help_text="contents cost unit")

    last_update = djm.DateTimeField(editable=False, default=datetime.utcnow)

    class Meta:
        db_table = 'riski\".\"exposure_model'

    def taxonomies_in(self, region_constraint):
        """
        :param str region_constraint:
            polygon in wkt format the assets must be contained into
        :returns:
            A dictionary mapping each taxonomy with the number of assets
            contained in `region_constraint`
        """

        return ExposureData.objects.taxonomies_contained_in(
            self.id, region_constraint)


class Occupancy(djm.Model):
    '''
    Asset occupancy data
    '''

    exposure_data = djm.ForeignKey("ExposureData")
    description = djm.TextField()
    occupants = djm.IntegerField()

    class Meta:
        db_table = 'riski\".\"occupancy'


class AssetManager(djm.GeoManager):
    """
    Asset manager
    """
    def get_asset_chunk(self, rc, taxonomy, offset, size):
        """
        :returns the asset ids (ordered by location) contained in
        `region_constraint`(embedded in the risk calculation `rc`) of
        `taxonomy` associated with the
        `openquake.engine.db.models.ExposureModel` associated with
        `rc`.

        It also add an annotation to each ExposureData object to provide the
        right occupants value for the risk calculation given in input
        """

        args = (rc.exposure_model.id, taxonomy,
                "SRID=4326; %s" % rc.region_constraint.wkt)
        if rc.time_event is None:
            occupants = "AVG(riski.occupancy.occupants)"
            occupants_cond = "1 = 1"
        else:
            occupants = "riski.occupancy.occupants"
            occupants_cond = "riski.occupancy.description = %s"
            args += (rc.time_event,)
        args += (size, offset)

        return list(
            self.raw("""
            SELECT riski.exposure_data.*, {occupants} AS occupancy
            FROM riski.exposure_data
            LEFT JOIN riski.occupancy
            ON riski.exposure_data.id = riski.occupancy.exposure_data_id
            WHERE exposure_model_id = %s AND
                  taxonomy = %s AND
                  ST_COVERS(ST_GeographyFromText(%s), site) AND
                  {occupants_cond}
            GROUP BY riski.exposure_data.id
            ORDER BY ST_X(geometry(site)), ST_Y(geometry(site))
            LIMIT %s OFFSET %s
            """.format(occupants=occupants, occupants_cond=occupants_cond),
                     args))

    def taxonomies_contained_in(self, exposure_model_id, region_constraint):
        """

        :returns:
            A dictionary which map each taxonomy associated with
            `exposure_model` and contained in `region_constraint` with the
            number of assets.
        """
        cursor = connections['job_init'].cursor()

        cursor.execute("""
        SELECT riski.exposure_data.taxonomy, COUNT(*)
        FROM riski.exposure_data WHERE
        exposure_model_id = %s AND ST_COVERS(ST_GeographyFromText(%s), site)
        group by riski.exposure_data.taxonomy
        """, [exposure_model_id, "SRID=4326; %s" % region_constraint.wkt])

        return dict(cursor)


class ExposureData(djm.Model):
    '''
    Per-asset risk exposure data
    '''

    NO_RETROFITTING_COST = "no retrofitting cost"

    exposure_model = djm.ForeignKey("ExposureModel")
    asset_ref = djm.TextField()
    taxonomy = djm.TextField()
    site = djm.PointField(geography=True)
    # Override the default manager with a GeoManager instance in order to
    # enable spatial queries.
    objects = djm.GeoManager()

    stco = djm.FloatField(null=True, help_text="structural cost")
    reco = djm.FloatField(null=True, help_text="retrofitting cost")
    coco = djm.FloatField(null=True, help_text="contents cost")

    number_of_units = djm.FloatField(
        null=True, help_text="number of assets, people etc.")
    area = djm.FloatField(null=True)

    ins_limit = djm.FloatField(
        null=True, help_text="insurance coverage limit")
    deductible = djm.FloatField(
        null=True, help_text="insurance deductible")

    last_update = djm.DateTimeField(editable=False, default=datetime.utcnow)

    objects = AssetManager()

    class Meta:
        db_table = 'riski\".\"exposure_data'

    def __str__(self):
        return "%s (%s-%s @ %s)" % (
            self.id, self.exposure_model_id, self.asset_ref, self.site)

    @staticmethod
    def per_asset_value(
            cost, cost_type, area, area_type, number_of_units, category):
        """
        Return per-asset value for the given exposure data set.

        Calculate per asset value by considering the given exposure
        data as follows:

            case 1: cost type: aggregated:
                cost = economic value
            case 2: cost type: per asset:
                cost * number (of assets) = economic value
            case 3: cost type: per area and area type: aggregated:
                cost * area = economic value
            case 4: cost type: per area and area type: per asset:
                cost * area * number = economic value

        The same "formula" applies to contenst/retrofitting cost analogously.

        :returns:
            The per-asset value as a `float`.
        :raises:
            `ValueError` in case of a malformed (risk exposure data) input.
        """
        if category is not None and category == "population":
            return number_of_units
        if cost_type == "aggregated":
            return cost
        elif cost_type == "per_asset":
            return cost * number_of_units
        elif cost_type == "per_area":
            if area_type == "aggregated":
                return cost * area
            elif area_type == "per_asset":
                return cost * area * number_of_units
        raise ValueError("Invalid input")

    def value(self, loss_type):
        """
        The per-asset value.
        """
        if loss_type == "structural":
            cost = self.stco
            cost_type = self.exposure_model.stco_type
        elif loss_type == "non_structural":
            cost = self.non_stco
            cost_type = self.non_stco_type
        elif loss_type == "contents":
            cost = self.coco
            cost_type = self.exposure_model.coco_type
        elif loss_type == "occupancy":
            # we expect a django annotation called occupants to be
            # present (like the one provided by #get_asset_chunk)
            cost_type = "aggregated"
            cost = self.occupants
        return self.per_asset_value(
            cost=cost, cost_type=cost_type,
            area=self.area, area_type=self.exposure_model.area_type,
            number_of_units=self.number_of_units,
            category=self.exposure_model.category)

    @property
    def retrofitting_cost(self):
        """
        The retrofitting per-asset value.
        """
        return self.per_asset_value(
            cost=self.reco, cost_type=self.exposure_model.reco_type,
            area=self.area, area_type=self.exposure_model.area_type,
            number_of_units=self.number_of_units,
            category=self.exposure_model.category)


## Tables in the 'htemp' schema.


class SourceProgress(djm.Model):
    """
    Keep track of which sources have been considered for a given logic tree
    realization.

    Marking progress as we go gives us the ability to resume partially-
    completed logic tree realizations.
    """

    lt_realization = djm.ForeignKey('LtRealization')
    parsed_source = djm.ForeignKey('ParsedSource')
    is_complete = djm.BooleanField(default=False)

    class Meta:
        db_table = 'htemp\".\"source_progress'


class HazardCurveProgress(djm.Model):
    """
    Store intermediate results of hazard curve calculations (as a pickled numpy
    array) for a single logic tree realization.
    """

    lt_realization = djm.ForeignKey('LtRealization')
    imt = djm.TextField()
    # stores a pickled numpy array for intermediate results
    # array is 2d: sites x IMLs
    # each row indicates a site,
    # each column holds the PoE vaue for the IML at that index
    result_matrix = fields.NumpyListField(default=None)

    class Meta:
        db_table = 'htemp\".\"hazard_curve_progress'


class SiteData(djm.Model):
    """
    Contains pre-computed site parameter matrices. ``lons`` and ``lats``
    represent the calculation sites of interest. The associated site parameters
    are from the closest point in a site model in relation to each calculation
    point of interest.

    Used only if a calculation defines a site model (otherwise, reference
    parameters are use for all points of interest).
    """

    hazard_calculation = djm.ForeignKey('HazardCalculation')
    vs30 = djm.FloatField()
    vs30_measured = djm.BooleanField()
    z1pt0 = djm.FloatField()
    z2pt5 = djm.FloatField()
    location = djm.PointField(srid=DEFAULT_SRID)

    class Meta:
        db_table = 'hzrdi\".\"site_data'<|MERGE_RESOLUTION|>--- conflicted
+++ resolved
@@ -1836,30 +1836,16 @@
         for ses in SES.objects.filter(ses_collection=ses_coll).order_by('id'):
             query = """
         SELECT imt, sa_period, sa_damping, rupture_id,
-<<<<<<< HEAD
                array_agg(gmv) AS gmvs,
                array_agg(ST_X(location)) AS xs,
                array_agg(ST_Y(location)) AS ys
         FROM (SELECT imt, sa_period, sa_damping, ses_id,
              unnest(rupture_ids) as rupture_id, location, unnest(gmvs) AS gmv
              FROM hzrdr.gmf_agg, hzrdi.site_data
-             WHERE site_id = hzrdi.site_data.id AND hazard_job_id=%d
+             WHERE site_id = hzrdi.site_data.id AND hazard_calculation_id=%d
              AND gmf_collection_id=%d AND ses_id=%d) AS x
         GROUP BY imt, sa_period, sa_damping, rupture_id
-        """ % (ses.ses_collection.output.oq_job.id, self.id, ses.id)
-=======
-        array_agg(gmv), array_agg(ST_X(location::geometry)),
-        array_agg(ST_Y(location::geometry)) FROM (
-           SELECT imt, sa_period, sa_damping,
-           unnest(rupture_ids) as rupture_id, location, unnest(gmvs) AS gmv
-           FROM hzrdr.gmf_agg, hzrdi.site_data
-           WHERE site_id = hzrdi.site_data.id
-           AND hazard_calculation_id=%d AND gmf_collection_id=%d) AS x,
-           hzrdr.ses_rupture as y
-        where x.rupture_id=y.id AND ses_id=%d
-        group by imt, sa_period, sa_damping, rupture_id
         """ % (hc.id, self.id, ses.id)
->>>>>>> 7c337028
             if orderby:  # may be used in tests to get reproducible results
                 query += 'order by imt, sa_period, sa_damping, rupture_id;'
             with transaction.commit_on_success(using='job_init'):
