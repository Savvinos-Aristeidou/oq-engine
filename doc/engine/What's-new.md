--- conflicted
+++ resolved
@@ -41,18 +41,15 @@
 improved. There is now a serialization protocol *to* and *from* HDF5:
 thanks to that several pickled objects have been removed from the
 datastore and replace with proper arrays. Among them:
-
    *sitecol*:
      contains the hazard sites and their parameters
-<<<<<<< HEAD
-   *assetcol*:
-     contains the exposure
-=======
      
    *assetcol*:
      contains the exposure
      
->>>>>>> 048e6644
+   *riskmodel*:
+     contains the vulnerability/fragility functions
+     contains the exposure
    *riskmodel*:
      contains the vulnerability/fragility functions
 
@@ -75,7 +72,6 @@
 
 14. `hazardlib` now contains an arbitrary MFD, in which the magnitudes
 and rates are input as a pair of lists.
-<<<<<<< HEAD
 
 15. Several new GMPEs have been added:
 
@@ -89,29 +85,10 @@
    + GMPE of Drout (2015) for Brazil
    + GMPE of Moltalva et al (2015)
 
-16. Other improvements, such as making clearer the error message
-in several validity checks for the GMPEs, or adding a method `split_in_tiles`
-to the SiteCollection class.
-
-=======
-
-15. Several new GMPEs have been added:
-
-   + GMPE of Gupta (2010) for intraslab earthquakes in the Indo-Burmese subduction zone
-   + GMPE of Nath et al. (2012) for interface subduction in in the Shillong plateau of India
-   + GMPE of Kanno et al. (2006) for shallow and deep earthquakes in Japan
-   + Two GMPEs for weighted mean epistemic uncertainty NSHMP NGA
-   + Fixed the GMPETable class: this was needed for the Canada model
-   + GMPE of Raghukanth & Iyengar (2007) for stable continental regions of peninsular India
-   + GMPE of Sharma et al. (2009) for active shallow crust in Himalayas
-   + GMPE of Drout (2015) for Brazil
-   + GMPE of Moltalva et al (2015)
-
 16. Other improvements entered in hazardlib, such as making clearer
 the error message in several validity checks for the GMPEs, or adding
 a method `split_in_tiles` to the SiteCollection class.
 
->>>>>>> 048e6644
 17. The .rst report of a calculation has been improved and more information is
 displayed. The command `oq-lite info --report job.ini` allows to generate
 a partial report without running the full computation, whereas the command
@@ -143,11 +120,7 @@
 2. `--delete-hazard-calculation` and `--delete-risk-calculation` have
 been unified into a single `--delete-calculation`.
 
-<<<<<<< HEAD
-3. A lot of obsolete code (over 12,000 lines) have been removed from the engine
-=======
 3. A lot of obsolete code (over 12,000 lines) has been removed from the engine
->>>>>>> 048e6644
 and the code base is now smaller and manageable: more will be removed in the
 next release.
 
