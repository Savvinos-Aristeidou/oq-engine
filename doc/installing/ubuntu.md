--- conflicted
+++ resolved
@@ -3,10 +3,6 @@
 The OpenQuake Engine stable tree is available in the form of *deb* binary packages for the following Ubuntu releases:
 - **Ubuntu 20.04** LTS (Focal)
 - **Ubuntu 18.04** LTS (Bionic)
-<<<<<<< HEAD
-- **Ubuntu 20.04** LTS (Focal)
-=======
->>>>>>> c76d8a13
 
 Packages *may* work on Debian,  but this setup is not supported by GEM. See the **[FAQ](../faq.md#unsupported-operating-systems)**.
 
