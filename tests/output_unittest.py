--- conflicted
+++ resolved
@@ -88,7 +88,6 @@
     'foreground': [238, 79, 77],
     'NaN': [0, 0, 0]}
 
-<<<<<<< HEAD
 TEST_CONTINUOUS_COLORMAP = {
     'id': 'green-red',
     'name': 'green-red',
@@ -108,9 +107,6 @@
     0.556, 0.778, 1.09, 1.52, 2.13]
 
 
-=======
->>>>>>> 36579925
-
 class OutputTestCase(unittest.TestCase):
     """Test all our output file formats, generally against sample content"""
 
@@ -566,11 +562,7 @@
         test_file = 'seminf-haxby.cpt'
         test_path = os.path.join(test.DATA_DIR, test_file)
 
-<<<<<<< HEAD
         reader = cpt.CPTReader(test_path)
-=======
-        reader = geotiff.CPTReader(test_path)
->>>>>>> 36579925
         expected_map = TEST_COLORMAP
 
         actual_map = reader.get_colormap()
@@ -593,7 +585,6 @@
             (2.13, 0.005))
         for bad in bad_test_data:
             self.assertRaises(
-<<<<<<< HEAD
                 (ValueError, AssertionError), geotiff.HazardMapGeoTiffFile, test_file_path,
                 test_region.grid, TEST_COLORMAP, iml_min_max=bad)
 
@@ -604,34 +595,6 @@
 
         This test ensures the scaling type is set properly.
         """
-=======
-                (AssertionError, ValueError), geotiff.HazardMapGeoTiffFile, test_file_path,
-                test_region.grid, TEST_COLORMAP, iml_min_max=bad)
-
-    def test_hazard_map_geotiff_scaling_fixed(self):
-        """
-        Scaling type for a HazardMapGeoTiffFile is 'fixed' if the iml_min_max
-        is specified in the constructor.
-
-        This test ensures the scaling type is properly set to 'fixed'.
-        """
-        # Nothing is actually written to this file in this test
->>>>>>> 36579925
-        test_file_path = "test.tiff"
-        test_region = shapes.Region.from_coordinates(TEST_REGION_SMALL)
-        test_iml_min_max = ('0.0', '4.8')
-
-        # test 'fixed' color scaling
-        hm_writer = geotiff.HazardMapGeoTiffFile(
-            test_file_path, test_region.grid, TEST_COLORMAP,
-            iml_min_max=test_iml_min_max)
-        self.assertEqual('fixed', hm_writer.scaling)
-
-<<<<<<< HEAD
-        # test 'relative' color scaling
-        hm_writer = geotiff.HazardMapGeoTiffFile(
-            test_file_path, test_region.grid, TEST_COLORMAP)
-        self.assertEqual('relative', hm_writer.scaling)
 
     def test_rgb_values_from_colormap(self):
         # get colors for 8 points 
@@ -738,7 +701,6 @@
                     self.assertAlmostEqual(exp2, actual[i][j], precision)
             else:
                 self.assertAlmostEqual(exp, actual[i], precision)
-
 
     def test_interpolate_color(self):
         iml_fractions = numpy.array([[0.0, 0.22988505747126439], [0.55172413793103448, 1.0]])
@@ -982,7 +944,25 @@
 
         _test_hazard_map_fixed_scaling(small_region, hm_data)
         _test_hazard_map_relative_scaling(small_region, hm_data)
-=======
+
+    def test_hazard_map_geotiff_scaling_fixed(self):
+        """
+        Scaling type for a HazardMapGeoTiffFile is 'fixed' if the iml_min_max
+        is specified in the constructor.
+
+        This test ensures the scaling type is properly set to 'fixed'.
+        """
+        # Nothing is actually written to this file in this test
+        test_file_path = "test.tiff"
+        test_region = shapes.Region.from_coordinates(TEST_REGION_SMALL)
+        test_iml_min_max = ('0.0', '4.8')
+
+        # test 'fixed' color scaling
+        hm_writer = geotiff.HazardMapGeoTiffFile(
+            test_file_path, test_region.grid, TEST_COLORMAP,
+            iml_min_max=test_iml_min_max)
+        self.assertEqual('fixed', hm_writer.scaling)
+
     def test_hazard_map_geotiff_scaling_relative(self):
         """
         Scaling type for a HazardMapGeoTiffFile is 'relative' if the
@@ -1001,5 +981,4 @@
         # test 'relative' color scaling
         hm_writer = geotiff.HazardMapGeoTiffFile(
             test_file_path, test_region.grid, TEST_COLORMAP)
-        self.assertEqual('relative', hm_writer.scaling)
->>>>>>> 36579925
+        self.assertEqual('relative', hm_writer.scaling)