--- conflicted
+++ resolved
@@ -82,9 +82,7 @@
             """ The classical PSHA execute() returns a list of keys 
             for the curves stored to the KVS. We need to make sure
             the order is correct. """
-            print "job id (hazengine id) is", hazengine.id 
             
-<<<<<<< HEAD
             expected_keys = []
             realizations = int(hazengine.params['NUMBER_OF_LOGIC_TREE_SAMPLES'])
             print "dir of hazengine is", dir(hazengine)
@@ -112,17 +110,6 @@
         test_file_path = "smoketests/classical_psha_simple/config.gem"
         hazengine = job.Job.from_file(test_file_path)
         
-=======
-    def test_hazard_engine_worker_runs(self):
-        """Construction of LogicTreeProcessor in Java should not throw
-        errors, and should have params loaded from memcached."""
-        site_id = 1
-        job_id = generate_job()
-        hazengine = job.Job.from_kvs(job_id)
-        self.generated_files.append(
-            os.path.join(test.smoketest_file("simplecase/%s-super.gem" % job_id)))
-        self.generated_files.append(hazengine.super_config_path)
->>>>>>> 7809ba5e
         with mixins.Mixin(hazengine, openquake.hazard.job.HazJobMixin, key="hazard"):
             result_keys = hazengine.execute()
             verify_order_of_haz_curve_keys(hazengine, result_keys)
