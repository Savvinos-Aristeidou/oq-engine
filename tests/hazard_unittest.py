# -*- coding: utf-8 -*-

# Copyright (c) 2010-2011, GEM Foundation.
#
# OpenQuake is free software: you can redistribute it and/or modify
# it under the terms of the GNU Lesser General Public License version 3
# only, as published by the Free Software Foundation.
#
# OpenQuake is distributed in the hope that it will be useful,
# but WITHOUT ANY WARRANTY; without even the implied warranty of
# MERCHANTABILITY or FITNESS FOR A PARTICULAR PURPOSE.  See the
# GNU Lesser General Public License version 3 for more details
# (a copy is included in the LICENSE file that accompanied this code).
#
# You should have received a copy of the GNU Lesser General Public License
# version 3 along with OpenQuake.  If not, see
# <http://www.gnu.org/licenses/lgpl-3.0.txt> for a copy of the LGPLv3 License.


"""
Unit tests for hazard computations with the hazard engine.
Includes:

- hazard curves (with mean and quantile)
- hazard maps (only mean and quantile)
"""

import json
import numpy
import os
import unittest

from openquake import kvs
from openquake import logs
from openquake import nrml
from openquake import shapes
from openquake import xml

from openquake.hazard import calc as hazcalc
from openquake.job import mixins
from openquake.job.config import HazardMandatoryParamsValidator
from openquake.job.config import PARAMS
from openquake.kvs import tokens
from openquake.hazard import classical_psha
from openquake.hazard import opensha
from openquake.hazard import general as hazard_general
import openquake.hazard.job

from tests.utils import helpers

LOG = logs.LOG

MEAN_GROUND_INTENSITY = (
    '{"site":"+35.0000 +35.0000", "intensity": 1.9249e+00,'
    '"site":"+35.0500 +35.0000", "intensity": 1.9623e+00,'
    '"site":"+35.1000 +35.0000", "intensity": 2.0320e+00,'
    '"site":"+35.1500 +35.0000", "intensity": 2.0594e+00}')

TEST_JOB_FILE = helpers.testdata_path('simplecase/config.gem')

NRML_SCHEMA_PATH = nrml.nrml_schema_file()

SIMPLE_FAULT_SRC_MODEL_LT = helpers.demo_file(
    'simple_fault_demo_hazard/source_model_logic_tree.xml')
SIMPLE_FAULT_GMPE_LT = helpers.demo_file(
    'simple_fault_demo_hazard/gmpe_logic_tree.xml')
SIMPLE_FAULT_BASE_PATH = os.path.abspath(
    helpers.demo_file('simple_fault_demo_hazard'))

<<<<<<< HEAD

class HazardEngineTestCase(helpers.TestMixin, unittest.TestCase):
=======
def get_pattern(regexp):
    """Get all the values whose keys satisfy the given regexp.

    Return an empty list if there are no keys satisfying the given regxep.
    """

    values = []

    keys = kvs.get_client().keys(regexp)

    if keys:
        values = kvs.get_client().mget(keys)

    return values


class HazardEngineTestCase(unittest.TestCase):
>>>>>>> c8631097
    """The Hazard Engine is a JPype-based wrapper around OpenSHA-lite.
    Most data returned from the engine is via the KVS."""

    def setUp(self):
        self.generated_files = []
        self.kvs_client = kvs.get_client()

    def tearDown(self):
        for cfg in self.generated_files:
            try:
                os.remove(cfg)
            except OSError:
                pass

    def test_generate_hazard_curves_using_classical_psha(self):

        def verify_realization_haz_curves_stored_to_kvs(the_job, keys):
            """ This just tests to make sure there something in the KVS
            for each key in given list of keys. This does NOT test the
            actual results. """
            # TODO (LB): At some point we need to test the actual
            # results to verify they are correct

            realizations = int(
                the_job.params['NUMBER_OF_LOGIC_TREE_SAMPLES'])

            for realization in xrange(0, realizations):
                for site in the_job.sites_to_compute():
                    key = tokens.hazard_curve_poes_key(
                        the_job.job_id, realization, site)
                    self.assertTrue(key in keys, "Missing key %s" % key)

        def verify_mean_haz_curves_stored_to_kvs(the_job, keys):
            """ Make sure that the keys and non-empty values for mean
            hazard curves have been written to KVS."""

            if the_job.params['COMPUTE_MEAN_HAZARD_CURVE'].lower() == 'true':

                LOG.debug("verifying KVS entries for mean hazard curves")
                for site in the_job.sites_to_compute():
                    key = tokens.mean_hazard_curve_key(the_job.job_id, site)
                    self.assertTrue(key in keys, "Missing key %s" % key)

        def verify_mean_haz_maps_stored_to_kvs(the_job, calculator, keys):
            """ Make sure that the keys and non-empty values for mean
            hazard maps have been written to KVS."""

            if (the_job.params[classical_psha.POES_PARAM_NAME] != '' and
                the_job.params['COMPUTE_MEAN_HAZARD_CURVE'].lower() == \
                'true'):

                LOG.debug("verifying KVS entries for mean hazard maps")

                for poe in calculator.poes_hazard_maps:
                    for site in the_job.sites_to_compute():
                        key = tokens.mean_hazard_map_key(
                            the_job.job_id, site, poe)
                        self.assertTrue(key in keys, "Missing key %s" % key)

        def verify_quantile_haz_curves_stored_to_kvs(the_job, calculator, keys):
            """ Make sure that the keys and non-empty values for quantile
            hazard curves have been written to KVS."""

            quantiles = calculator.quantile_levels

            LOG.debug("verifying KVS entries for quantile hazard curves, "\
                "%s quantile values" % len(quantiles))

            for quantile in quantiles:
                for site in the_job.sites_to_compute():
                    key = tokens.quantile_hazard_curve_key(
                        the_job.job_id, site, quantile)
                    self.assertTrue(key in keys, "Missing key %s" % key)

        def verify_quantile_haz_maps_stored_to_kvs(the_job, calculator, keys):
            """ Make sure that the keys and non-empty values for quantile
            hazard maps have been written to KVS."""

            quantiles = calculator.quantile_levels

            if (the_job.params[classical_psha.POES_PARAM_NAME] != '' and
                len(quantiles) > 0):

                poes = calculator.poes_hazard_maps

                LOG.debug("verifying KVS entries for quantile hazard maps, "\
                    "%s quantile values, %s PoEs" % (
                    len(quantiles), len(poes)))

                for quantile in quantiles:
                    for poe in poes:
                        for site in the_job.sites_to_compute():
                            key = tokens.quantile_hazard_map_key(
                                the_job.job_id, site, poe, quantile)
                            self.assertTrue(
                                key in keys, "Missing key %s" % key)

        def verify_realization_haz_curves_stored_to_nrml(the_job, calculator):
            """Tests that a NRML file has been written for each realization,
            and that this file validates against the NRML schema.
            Does NOT test if results in NRML file are correct.
            """
            realizations = int(
                the_job.params['NUMBER_OF_LOGIC_TREE_SAMPLES'])
            for realization in xrange(0, realizations):

                nrml_path = os.path.join(
                    "demos/classical_psha_simple/computed_output",
                    calculator.hazard_curve_filename(realization))

                LOG.debug("validating NRML file %s" % nrml_path)

                self.assertTrue(xml.validates_against_xml_schema(
                    nrml_path, NRML_SCHEMA_PATH),
                    "NRML instance file %s does not validate against schema" \
                    % nrml_path)

        def verify_mean_haz_curves_stored_to_nrml(the_job, calculator):
            """Tests that a mean hazard curve NRML file has been written,
            and that this file validates against the NRML schema.
            Does NOT test if results in NRML file are correct.
            """

            if the_job.params['COMPUTE_MEAN_HAZARD_CURVE'].lower() == 'true':
                nrml_path = os.path.join(
                    "demos/classical_psha_simple/computed_output",
                    calculator.mean_hazard_curve_filename())

                LOG.debug("validating NRML file %s" % nrml_path)

                self.assertTrue(xml.validates_against_xml_schema(
                    nrml_path, NRML_SCHEMA_PATH),
                    "NRML instance file %s does not validate against schema" \
                    % nrml_path)

        def verify_mean_haz_maps_stored_to_nrml(the_job):
            """Tests that a mean hazard map NRML file has been written,
            and that this file validates against the NRML schema.
            Does NOT test if results in NRML file are correct.
            """
            if (the_job.params[classical_psha.POES_PARAM_NAME] != '' and
                the_job.params['COMPUTE_MEAN_HAZARD_CURVE'].lower() == \
                'true'):

                for poe in calculator.poes_hazard_maps:
                    nrml_path = os.path.join(
                        "demos/classical_psha_simple/computed_output",
                        calculator.mean_hazard_map_filename(poe))

                    LOG.debug("validating NRML file for mean hazard map %s" \
                        % nrml_path)

                    self.assertTrue(xml.validates_against_xml_schema(
                        nrml_path, NRML_SCHEMA_PATH),
                        "NRML instance file %s does not validate against "\
                        "schema" % nrml_path)

        def verify_quantile_haz_curves_stored_to_nrml(the_job, calculator):
            """Tests that quantile hazard curve NRML files have been written,
            and that these file validate against the NRML schema.
            Does NOT test if results in NRML files are correct.
            """

            for quantile in calculator.quantile_levels:

                nrml_path = os.path.join(
                    "demos/classical_psha_simple/computed_output",
                    calculator.quantile_hazard_curve_filename(quantile))

                LOG.debug("validating NRML file for quantile hazard curve: "\
                    "%s" % nrml_path)

                self.assertTrue(xml.validates_against_xml_schema(
                    nrml_path, NRML_SCHEMA_PATH),
                    "NRML instance file %s does not validate against schema" \
                    % nrml_path)

        def verify_quantile_haz_maps_stored_to_nrml(the_job, calculator):
            """Tests that quantile hazard map NRML files have been written,
            and that these file validate against the NRML schema.
            Does NOT test if results in NRML files are correct.
            """

            quantiles = calculator.quantile_levels

            if (the_job.params[classical_psha.POES_PARAM_NAME] != '' and
                len(quantiles) > 0):

                for poe in calculator.poes_hazard_maps:
                    for quantile in quantiles:
                        nrml_path = os.path.join(
                            "demos/classical_psha_simple/computed_output",
                            calculator.quantile_hazard_map_filename(quantile,
                                                                   poe))

                        LOG.debug("validating NRML file for quantile hazard "\
                            "map: %s" % nrml_path)

                        self.assertTrue(xml.validates_against_xml_schema(
                            nrml_path, NRML_SCHEMA_PATH),
                            "NRML instance file %s does not validate against "\
                            "schema" % nrml_path)

        the_job = helpers.job_from_file(
            helpers.testdata_path("classical_psha_simple/config.gem"))

        calc_mode = the_job['CALCULATION_MODE']
        calculator = hazcalc.CALCULATORS[calc_mode](the_job)

        used_keys = []
        calculator.execute(used_keys)

        verify_realization_haz_curves_stored_to_kvs(the_job, used_keys)
        verify_realization_haz_curves_stored_to_nrml(the_job, calculator)

        # hazard curves: check results of mean and quantile computation
        verify_mean_haz_curves_stored_to_kvs(the_job, used_keys)
        verify_quantile_haz_curves_stored_to_kvs(the_job, calculator, used_keys)

        verify_mean_haz_curves_stored_to_nrml(the_job, calculator)
        verify_quantile_haz_curves_stored_to_nrml(the_job, calculator)

        # hazard maps: check results of mean and quantile computation
        verify_mean_haz_maps_stored_to_kvs(the_job, calculator, used_keys)
        verify_quantile_haz_maps_stored_to_kvs(the_job, calculator, used_keys)

        verify_mean_haz_maps_stored_to_nrml(the_job)
        verify_quantile_haz_maps_stored_to_nrml(the_job, calculator)

    def test_basic_generate_erf_keeps_order(self):
        job_ids = [helpers.job_from_file(TEST_JOB_FILE).job_id
                   for _ in xrange(4)]
        results = map(opensha.generate_erf.delay, job_ids)
        self.assertEqual(job_ids, [result.get() for result in results])

    def test_generate_erf_returns_erf_via_kvs(self):
        results = []
        keys = []
        expected_values = {}

        job_ids = [helpers.job_from_file(TEST_JOB_FILE).job_id
                   for _ in xrange(4)]
        for job_id in job_ids:
            erf_key = tokens.erf_key(job_id)

            # Build the expected values
            expected_values[erf_key] = json.JSONEncoder().encode([job_id])

            # Get our result keys
            keys.append(erf_key)

            # Spawn our tasks.
            results.append(opensha.generate_erf.apply_async(args=[job_id]))

        helpers.wait_for_celery_tasks(results)
        result_values = dict(zip(keys, self.kvs_client.mget(keys)))
        self.assertEqual(result_values, expected_values)

    def test_compute_mgm_intensity(self):
        results = []
        block_id = 8801
        site = "Testville,TestLand"

        mgm_intensity = json.JSONDecoder().decode(MEAN_GROUND_INTENSITY)

        job_ids = [helpers.job_from_file(TEST_JOB_FILE).job_id
                   for _ in xrange(4)]
        for job_id in job_ids:
            mgm_key = tokens.mgm_key(job_id, block_id, site)
            self.kvs_client.set(mgm_key, MEAN_GROUND_INTENSITY)

            results.append(opensha.compute_mgm_intensity.apply_async(
                args=[job_id, block_id, site]))

        helpers.wait_for_celery_tasks(results)

        for result in results:
            self.assertEqual(mgm_intensity, result.get())


class MeanHazardCurveComputationTestCase(unittest.TestCase):

    def setUp(self):
        self.params = {}
        self.job = helpers.create_job(self.params)
        self.job_id = self.job.job_id

        self.expected_mean_curve = numpy.array([9.8542200e-01, 9.8196600e-01,
                9.5842000e-01, 9.2639600e-01, 8.6713000e-01, 7.7081800e-01,
                6.3448600e-01, 4.7256800e-01, 3.3523400e-01, 3.1255000e-01,
                1.7832000e-01, 9.0883400e-02, 4.2189200e-02, 1.7874200e-02,
                6.7449200e-03, 2.1658200e-03, 5.3878600e-04, 9.4369400e-05,
                8.9830380e-06])

        self.empty_curve = []

        # deleting server side cached data
        kvs.get_client().flushall()

    def test_process_the_curves_for_a_single_site(self):
        self._store_hazard_curve_at(shapes.Site(2.0, 5.0), self.empty_curve)

        self._run([shapes.Site(2.0, 5.0)], 1)

        self._has_computed_mean_curve_for_site(shapes.Site(2.0, 5.0))

    def test_process_the_curves_for_multiple_sites(self):
        sites = [shapes.Site(1.5, 1.0), shapes.Site(2.0, 1.0),
                 shapes.Site(1.5, 1.5), shapes.Site(2.0, 1.5)]

        self._store_hazard_curve_at(sites[0], self.empty_curve)
        self._store_hazard_curve_at(sites[1], self.empty_curve)
        self._store_hazard_curve_at(sites[2], self.empty_curve)
        self._store_hazard_curve_at(sites[3], self.empty_curve)

        self._run(sites, 1)

        self._has_computed_mean_curve_for_site(sites[0])
        self._has_computed_mean_curve_for_site(sites[1])
        self._has_computed_mean_curve_for_site(sites[2])
        self._has_computed_mean_curve_for_site(sites[3])

    def test_computes_the_mean_curve(self):
        hazard_curve_1 = numpy.array([9.8161000e-01, 9.7837000e-01,
                9.5579000e-01, 9.2555000e-01, 8.7052000e-01, 7.8214000e-01,
                6.5708000e-01, 5.0526000e-01, 3.7044000e-01, 3.4740000e-01,
                2.0502000e-01, 1.0506000e-01, 4.6531000e-02, 1.7548000e-02,
                5.4791000e-03, 1.3377000e-03, 2.2489000e-04, 2.2345000e-05,
                4.2696000e-07])

        hazard_curve_2 = numpy.array([9.7309000e-01, 9.6857000e-01,
                9.3853000e-01, 9.0089000e-01, 8.3673000e-01, 7.4057000e-01,
                6.1272000e-01, 4.6467000e-01, 3.3694000e-01, 3.1536000e-01,
                1.8340000e-01, 9.2412000e-02, 4.0202000e-02, 1.4900000e-02,
                4.5924000e-03, 1.1126000e-03, 1.8647000e-04, 1.8882000e-05,
                4.7123000e-07])

        hazard_curve_3 = numpy.array([9.9178000e-01, 9.8892000e-01,
                9.6903000e-01, 9.4030000e-01, 8.8405000e-01, 7.8782000e-01,
                6.4627000e-01, 4.7537000e-01, 3.3168000e-01, 3.0827000e-01,
                1.7279000e-01, 8.8360000e-02, 4.2766000e-02, 1.9643000e-02,
                8.1923000e-03, 2.9157000e-03, 7.9955000e-04, 1.5233000e-04,
                1.5582000e-05])

        hazard_curve_4 = numpy.array([9.8885000e-01, 9.8505000e-01,
                9.5972000e-01, 9.2494000e-01, 8.6030000e-01, 7.5574000e-01,
                6.1009000e-01, 4.4217000e-01, 3.0543000e-01, 2.8345000e-01,
                1.5760000e-01, 8.0225000e-02, 3.8681000e-02, 1.7637000e-02,
                7.2685000e-03, 2.5474000e-03, 6.8347000e-04, 1.2596000e-04,
                1.2853000e-05])

        hazard_curve_5 = numpy.array([9.9178000e-01, 9.8892000e-01,
                9.6903000e-01, 9.4030000e-01, 8.8405000e-01, 7.8782000e-01,
                6.4627000e-01, 4.7537000e-01, 3.3168000e-01, 3.0827000e-01,
                1.7279000e-01, 8.8360000e-02, 4.2766000e-02, 1.9643000e-02,
                8.1923000e-03, 2.9157000e-03, 7.9955000e-04, 1.5233000e-04,
                1.5582000e-05])

        mean_hazard_curve = classical_psha.compute_mean_curve([
                hazard_curve_1, hazard_curve_2, hazard_curve_3,
                hazard_curve_4, hazard_curve_5])

        self.assertTrue(numpy.allclose(
                self.expected_mean_curve, mean_hazard_curve))

    def test_an_empty_hazard_curve_produces_an_empty_mean_curve(self):
        hazard_curve = []
        self._store_hazard_curve_at(shapes.Site(2.0, 5.0), hazard_curve)

        self._run([shapes.Site(2.0, 5.0)], 1)

        result = kvs.get_value_json_decoded(
                kvs.tokens.mean_hazard_curve_key(
                self.job_id, shapes.Site(2.0, 5.0)))

        # no values
        self.assertTrue(numpy.allclose([], numpy.array(result)))

    def test_reads_and_stores_the_mean_curve_in_kvs(self):
        site = shapes.Site(2.0, 5.0)

        hazard_curve_1 = [
            0.98161, 0.97837, 0.95579, 0.92555, 0.87052, 0.78214, 0.65708,
            0.50526, 0.37044, 0.3474, 0.20502, 0.10506, 0.046531, 0.017548,
            0.0054791, 0.0013377, 0.00022489, 2.2345e-05, 4.2696e-07, ]
        hazard_curve_2 = [
            0.97309, 0.96857, 0.93853, 0.90089, 0.83673, 0.74057, 0.61272,
            0.46467, 0.33694, 0.31536, 0.1834, 0.092412, 0.040202, 0.0149,
            0.0045924, 0.0011126, 0.00018647, 1.8882e-05, 4.7123e-07, ]
        hazard_curve_3 = [
            0.99178, 0.98892, 0.96903, 0.9403, 0.88405, 0.78782, 0.64627,
            0.47537, 0.33168, 0.30827, 0.17279, 0.08836, 0.042766, 0.019643,
            0.0081923, 0.0029157, 0.00079955, 0.00015233, 1.5582e-05, ]
        hazard_curve_4 = [
            0.98885, 0.98505, 0.95972, 0.92494, 0.8603, 0.75574, 0.61009,
            0.44217, 0.30543, 0.28345, 0.1576, 0.080225, 0.038681, 0.017637,
            0.0072685, 0.0025474, 0.00068347, 0.00012596, 1.2853e-05, ]
        hazard_curve_5 = [
            0.99178, 0.98892, 0.96903, 0.9403, 0.88405, 0.78782, 0.64627,
            0.47537, 0.33168, 0.30827, 0.17279, 0.08836, 0.042766, 0.019643,
            0.0081923, 0.0029157, 0.00079955, 0.00015233, 1.5582e-05, ]

        self._store_hazard_curve_at(site, hazard_curve_1, 0)
        self._store_hazard_curve_at(site, hazard_curve_2, 1)
        self._store_hazard_curve_at(site, hazard_curve_3, 2)
        self._store_hazard_curve_at(site, hazard_curve_4, 3)
        self._store_hazard_curve_at(site, hazard_curve_5, 4)

        self._run([site], 5)

        result = kvs.get_value_json_decoded(
                kvs.tokens.mean_hazard_curve_key(self.job_id, site))

        # values are correct
        self.assertTrue(numpy.allclose(self.expected_mean_curve, result))

    def _run(self, sites, realizations):
        classical_psha.compute_mean_hazard_curves(
                self.job.job_id, sites, realizations)

    def _store_hazard_curve_at(self, site, curve, realization=0):
        kvs.set_value_json_encoded(
                kvs.tokens.hazard_curve_poes_key(self.job_id, realization,
                site), curve)

    def _has_computed_mean_curve_for_site(self, site):
        self.assertTrue(kvs.get_client().get(kvs.tokens.mean_hazard_curve_key(
                self.job_id, site)) != None)


class QuantileHazardCurveComputationTestCase(helpers.TestMixin,
                                             unittest.TestCase):

    def setUp(self):
        self.params = dict(
            CALCULATION_MODE='Hazard',
            SOURCE_MODEL_LOGIC_TREE_FILE_PATH=SIMPLE_FAULT_SRC_MODEL_LT,
            GMPE_LOGIC_TREE_FILE_PATH=SIMPLE_FAULT_GMPE_LT,
            BASE_PATH=SIMPLE_FAULT_BASE_PATH)

        self.job = self.create_job_with_mixin(self.params,
                                              opensha.ClassicalMixin)
        self.job_id = self.job.job_id

        self.expected_curve = numpy.array([9.9178000e-01, 9.8892000e-01,
                9.6903000e-01, 9.4030000e-01, 8.8405000e-01, 7.8782000e-01,
                6.4897250e-01, 4.8284250e-01, 3.4531500e-01, 3.2337000e-01,
                1.8880500e-01, 9.5574000e-02, 4.3707250e-02, 1.9643000e-02,
                8.1923000e-03, 2.9157000e-03, 7.9955000e-04, 1.5233000e-04,
                1.5582000e-05])

        # deleting server side cached data
        kvs.get_client().flushall()

    def tearDown(self):
        self.unload_job_mixin()

    def _store_dummy_hazard_curve(self, site):
        hazard_curve = [0.98161, 0.97837]

        self._store_hazard_curve_at(site, hazard_curve, 0)

    def test_no_quantiles_when_no_parameter_specified(self):
        self.assertEqual([], self._mixin.quantile_levels)

    def test_no_computation_when_the_parameter_is_empty(self):
        self._run([], 1, [])

        self._no_stored_values_for("%s" %
                kvs.tokens.QUANTILE_HAZARD_CURVE_KEY_TOKEN)

    def test_computes_all_the_levels_specified(self):
        self._store_dummy_hazard_curve(shapes.Site(2.0, 5.0))

        self._run([shapes.Site(2.0, 5.0)], 1, [0.25, 0.50, 0.75])

        self._has_computed_quantile_for_site(shapes.Site(2.0, 5.0), 0.25)
        self._has_computed_quantile_for_site(shapes.Site(2.0, 5.0), 0.50)
        self._has_computed_quantile_for_site(shapes.Site(2.0, 5.0), 0.75)

    def test_computes_just_the_quantiles_in_range(self):
        self.job.params[classical_psha.QUANTILE_PARAM_NAME] =\
            '-0.33 0.00 0.25 0.50 0.75 1.00 1.10'

        self.assertEqual([0.00, 0.25, 0.50, 0.75, 1.00],
            self._mixin.quantile_levels)

    def test_just_numeric_values_are_allowed(self):
        self.job.params[classical_psha.QUANTILE_PARAM_NAME] =\
            '-0.33 0.00 XYZ 0.50 ;;; 1.00 BBB'

        self.assertEqual([0.00, 0.50, 1.00], self._mixin.quantile_levels)

    def test_accepts_also_signs(self):
        self.job.params[classical_psha.QUANTILE_PARAM_NAME] =\
            '-0.33 +0.0 XYZ +0.5 +1.00'

        self.assertEqual([0.00, 0.50, 1.00], self._mixin.quantile_levels)

    def test_process_all_the_sites_given(self):
        self._store_dummy_hazard_curve(shapes.Site(1.5, 1.0))
        self._store_dummy_hazard_curve(shapes.Site(2.0, 1.0))
        self._store_dummy_hazard_curve(shapes.Site(1.5, 1.5))
        self._store_dummy_hazard_curve(shapes.Site(2.0, 1.5))

        self._run([shapes.Site(1.5, 1.0), shapes.Site(2.0, 1.0),
                   shapes.Site(1.5, 1.5), shapes.Site(2.0, 1.5)],
                  1, [0.25, 0.50])

        self._has_computed_quantile_for_site(shapes.Site(1.5, 1.0), 0.25)
        self._has_computed_quantile_for_site(shapes.Site(2.0, 1.0), 0.25)
        self._has_computed_quantile_for_site(shapes.Site(1.5, 1.5), 0.25)
        self._has_computed_quantile_for_site(shapes.Site(2.0, 1.5), 0.25)

        self._has_computed_quantile_for_site(shapes.Site(1.5, 1.0), 0.50)
        self._has_computed_quantile_for_site(shapes.Site(2.0, 1.0), 0.50)
        self._has_computed_quantile_for_site(shapes.Site(1.5, 1.5), 0.50)
        self._has_computed_quantile_for_site(shapes.Site(2.0, 1.5), 0.50)

    def test_computes_the_quantile_curve(self):
        hazard_curve_1 = numpy.array([9.8161000e-01, 9.7837000e-01,
                9.5579000e-01, 9.2555000e-01, 8.7052000e-01, 7.8214000e-01,
                6.5708000e-01, 5.0526000e-01, 3.7044000e-01, 3.4740000e-01,
                2.0502000e-01, 1.0506000e-01, 4.6531000e-02, 1.7548000e-02,
                5.4791000e-03, 1.3377000e-03, 2.2489000e-04, 2.2345000e-05,
                4.2696000e-07])

        hazard_curve_2 = numpy.array([9.7309000e-01, 9.6857000e-01,
                9.3853000e-01, 9.0089000e-01, 8.3673000e-01, 7.4057000e-01,
                6.1272000e-01, 4.6467000e-01, 3.3694000e-01, 3.1536000e-01,
                1.8340000e-01, 9.2412000e-02, 4.0202000e-02, 1.4900000e-02,
                4.5924000e-03, 1.1126000e-03, 1.8647000e-04, 1.8882000e-05,
                4.7123000e-07])

        hazard_curve_3 = numpy.array([9.9178000e-01, 9.8892000e-01,
                9.6903000e-01, 9.4030000e-01, 8.8405000e-01, 7.8782000e-01,
                6.4627000e-01, 4.7537000e-01, 3.3168000e-01, 3.0827000e-01,
                1.7279000e-01, 8.8360000e-02, 4.2766000e-02, 1.9643000e-02,
                8.1923000e-03, 2.9157000e-03, 7.9955000e-04, 1.5233000e-04,
                1.5582000e-05])

        hazard_curve_4 = numpy.array([9.8885000e-01, 9.8505000e-01,
                9.5972000e-01, 9.2494000e-01, 8.6030000e-01, 7.5574000e-01,
                6.1009000e-01, 4.4217000e-01, 3.0543000e-01, 2.8345000e-01,
                1.5760000e-01, 8.0225000e-02, 3.8681000e-02, 1.7637000e-02,
                7.2685000e-03, 2.5474000e-03, 6.8347000e-04, 1.2596000e-04,
                1.2853000e-05])

        hazard_curve_5 = numpy.array([9.9178000e-01, 9.8892000e-01,
                9.6903000e-01, 9.4030000e-01, 8.8405000e-01, 7.8782000e-01,
                6.4627000e-01, 4.7537000e-01, 3.3168000e-01, 3.0827000e-01,
                1.7279000e-01, 8.8360000e-02, 4.2766000e-02, 1.9643000e-02,
                8.1923000e-03, 2.9157000e-03, 7.9955000e-04, 1.5233000e-04,
                1.5582000e-05])

        quantile_hazard_curve = classical_psha.compute_quantile_curve([
                hazard_curve_1, hazard_curve_2, hazard_curve_3,
                hazard_curve_4, hazard_curve_5], 0.75)

# TODO (ac): Check if this tolerance is enough
        self.assertTrue(numpy.allclose(
                self.expected_curve, quantile_hazard_curve, atol=0.005))

    def test_an_empty_hazard_curve_produces_an_empty_quantile_curve(self):
        hazard_curve = []
        self._store_hazard_curve_at(shapes.Site(2.0, 5.0), hazard_curve)

        self._run([shapes.Site(2.0, 5.0)], 1, [0.75])

        result = kvs.get_value_json_decoded(
                kvs.tokens.quantile_hazard_curve_key(
                self.job_id, shapes.Site(2.0, 5.0), 0.75))

        # no values
        self.assertTrue(numpy.allclose([], numpy.array(result)))

    def test_reads_and_stores_the_quantile_curve_in_kvs(self):
        hazard_curve_1 = [
            0.98161, 0.97837, 0.95579, 0.92555, 0.87052, 0.78214, 0.65708,
            0.50526, 0.37044, 0.3474, 0.20502, 0.10506, 0.046531, 0.017548,
            0.0054791, 0.0013377, 0.00022489, 2.2345e-05, 4.2696e-07, ]
        hazard_curve_2 = [
            0.97309, 0.96857, 0.93853, 0.90089, 0.83673, 0.74057, 0.61272,
            0.46467, 0.33694, 0.31536, 0.1834, 0.092412, 0.040202, 0.0149,
            0.0045924, 0.0011126, 0.00018647, 1.8882e-05, 4.7123e-07, ]
        hazard_curve_3 = [
            0.99178, 0.98892, 0.96903, 0.9403, 0.88405, 0.78782, 0.64627,
            0.47537, 0.33168, 0.30827, 0.17279, 0.08836, 0.042766, 0.019643,
            0.0081923, 0.0029157, 0.00079955, 0.00015233, 1.5582e-05, ]
        hazard_curve_4 = [
            0.98885, 0.98505, 0.95972, 0.92494, 0.8603, 0.75574, 0.61009,
            0.44217, 0.30543, 0.28345, 0.1576, 0.080225, 0.038681, 0.017637,
            0.0072685, 0.0025474, 0.00068347, 0.00012596, 1.2853e-05, ]
        hazard_curve_5 = [
            0.99178, 0.98892, 0.96903, 0.9403, 0.88405, 0.78782, 0.64627,
            0.47537, 0.33168, 0.30827, 0.17279, 0.08836, 0.042766, 0.019643,
            0.0081923, 0.0029157, 0.00079955, 0.00015233, 1.5582e-05, ]

        self._store_hazard_curve_at(shapes.Site(2.0, 5.0), hazard_curve_1, 0)
        self._store_hazard_curve_at(shapes.Site(2.0, 5.0), hazard_curve_2, 1)
        self._store_hazard_curve_at(shapes.Site(2.0, 5.0), hazard_curve_3, 2)
        self._store_hazard_curve_at(shapes.Site(2.0, 5.0), hazard_curve_4, 3)
        self._store_hazard_curve_at(shapes.Site(2.0, 5.0), hazard_curve_5, 4)

        self._run([shapes.Site(2.0, 5.0)], 5, [0.75])

        result = kvs.get_value_json_decoded(
                kvs.tokens.quantile_hazard_curve_key(
                self.job_id, shapes.Site(2.0, 5.0), 0.75))

        # values are correct
        self.assertTrue(numpy.allclose(self.expected_curve, result,
                                       atol=0.005))

    def _run(self, sites, realizations, quantiles):
        classical_psha.compute_quantile_hazard_curves(
                self.job.job_id, sites, realizations, quantiles)

    def _store_hazard_curve_at(self, site, curve, realization=0):
        kvs.set_value_json_encoded(
                kvs.tokens.hazard_curve_poes_key(self.job_id, realization,
                site), curve)

    def _no_stored_values_for(self, pattern):
        self.assertEqual([], get_pattern(pattern))

    def _has_computed_quantile_for_site(self, site, value):
        self.assertTrue(get_pattern(kvs.tokens.quantile_hazard_curve_key(
            self.job_id, site, value)))


class MeanQuantileHazardMapsComputationTestCase(helpers.TestMixin,
                                                unittest.TestCase):

    def setUp(self):
        self.params = dict(
            CALCULATION_MODE='Hazard',
            REFERENCE_VS30_VALUE=500,
            SOURCE_MODEL_LOGIC_TREE_FILE_PATH=SIMPLE_FAULT_SRC_MODEL_LT,
            GMPE_LOGIC_TREE_FILE_PATH=SIMPLE_FAULT_GMPE_LT,
            BASE_PATH=SIMPLE_FAULT_BASE_PATH)

        self.imls = [5.0000e-03, 7.0000e-03,
                1.3700e-02, 1.9200e-02, 2.6900e-02, 3.7600e-02, 5.2700e-02,
                7.3800e-02, 9.8000e-02, 1.0300e-01, 1.4500e-01, 2.0300e-01,
                2.8400e-01, 3.9700e-01, 5.5600e-01, 7.7800e-01, 1.0900e+00,
                1.5200e+00, 2.1300e+00]

        self.job = self.create_job_with_mixin(self.params,
                                              opensha.ClassicalMixin)
        self.job_id = self.job.job_id

        self.empty_mean_curve = []

        # deleting server side cached data
        kvs.get_client().flushall()

        mean_curve = [9.8728e-01, 9.8266e-01, 9.4957e-01,
                9.0326e-01, 8.1956e-01, 6.9192e-01, 5.2866e-01, 3.6143e-01,
                2.4231e-01, 2.2452e-01, 1.2831e-01, 7.0352e-02, 3.6060e-02,
                1.6579e-02, 6.4213e-03, 2.0244e-03, 4.8605e-04, 8.1752e-05,
                7.3425e-06]

        self.site = shapes.Site(2.0, 5.0)
        self._store_curve_at(self.site, mean_curve)

    def tearDown(self):
        self.unload_job_mixin()

    def test_no_poes_when_no_parameter_specified(self):
        self.assertEqual([], self._mixin.poes_hazard_maps)

    def test_no_computation_when_the_parameter_is_empty(self):
        self._run([])

        self._no_stored_values_for("%s" %
                kvs.tokens.MEAN_HAZARD_MAP_KEY_TOKEN)

    def test_computes_all_the_levels_specified(self):
        self._run([0.10, 0.20, 0.50])

        self._has_computed_IML_for_site(self.site, 0.10)
        self._has_computed_IML_for_site(self.site, 0.20)
        self._has_computed_IML_for_site(self.site, 0.50)

    def test_computes_the_iml(self):
        mean_curve = [9.8784e-01, 9.8405e-01, 9.5719e-01, 9.1955e-01,
                8.5019e-01, 7.4038e-01, 5.9153e-01, 4.2626e-01, 2.9755e-01,
                2.7731e-01, 1.6218e-01, 8.8035e-02, 4.3499e-02, 1.9065e-02,
                7.0442e-03, 2.1300e-03, 4.9498e-04, 8.1768e-05, 7.3425e-06]

        sites = [shapes.Site(2.0, 5.0), shapes.Site(3.0, 3.0)]

        self._store_curve_at(sites[1], mean_curve)

        self._run([0.10], sites)

        im_level = self._get_iml_at(sites[0], 0.10)

        self.assertTrue(numpy.allclose([1.6789e-01],
                numpy.array(im_level), atol=0.005))

        im_level = self._get_iml_at(sites[1], 0.10)

        self.assertTrue(numpy.allclose([1.9078e-01],
                numpy.array(im_level), atol=0.005))

    def test_when_poe_is_too_high_the_min_iml_is_taken(self):
        # highest value is 9.8728e-01
        self._run([0.99])

        im_level = self._get_iml_at(self.site, 0.99)

        self.assertTrue(numpy.allclose([5.0000e-03],
                numpy.array(im_level)))

    def test_when_poe_is_too_low_the_max_iml_is_taken(self):
        # lowest value is 7.3425e-06
        self._run([0.00])

        im_level = self._get_iml_at(self.site, 0.00)

        self.assertTrue(numpy.allclose([2.1300e+00],
                numpy.array(im_level)))

    def test_quantile_hazard_maps_computation(self):
        self.params[classical_psha.POES_PARAM_NAME] = "0.10"
        self.params[classical_psha.QUANTILE_PARAM_NAME] = "0.25 0.50 0.75"

        curve_1 = [9.8784e-01, 9.8405e-01, 9.5719e-01, 9.1955e-01,
                8.5019e-01, 7.4038e-01, 5.9153e-01, 4.2626e-01, 2.9755e-01,
                2.7731e-01, 1.6218e-01, 8.8035e-02, 4.3499e-02, 1.9065e-02,
                7.0442e-03, 2.1300e-03, 4.9498e-04, 8.1768e-05, 7.3425e-06]

        curve_2 = [9.8784e-01, 9.8405e-01, 9.5719e-01, 9.1955e-01,
                8.5019e-01, 7.4038e-01, 5.9153e-01, 4.2626e-01, 2.9755e-01,
                2.7731e-01, 1.6218e-01, 8.8035e-02, 4.3499e-02, 1.9065e-02,
                7.0442e-03, 2.1300e-03, 4.9498e-04, 8.1768e-05, 7.3425e-06]

        sites = [shapes.Site(3.0, 3.0), shapes.Site(3.5, 3.5)]

        # keys for sites[0]
        key_1 = kvs.tokens.quantile_hazard_curve_key(
                self.job_id, sites[0], 0.25)

        key_2 = kvs.tokens.quantile_hazard_curve_key(
                self.job_id, sites[0], 0.50)

        key_3 = kvs.tokens.quantile_hazard_curve_key(
                self.job_id, sites[0], 0.75)

        # keys for sites[1]
        key_4 = kvs.tokens.quantile_hazard_curve_key(
                self.job_id, sites[1], 0.25)

        key_5 = kvs.tokens.quantile_hazard_curve_key(
                self.job_id, sites[1], 0.50)

        key_6 = kvs.tokens.quantile_hazard_curve_key(
                self.job_id, sites[1], 0.75)

        # setting values in kvs
        kvs.set_value_json_encoded(key_1, curve_1)
        kvs.set_value_json_encoded(key_2, curve_1)
        kvs.set_value_json_encoded(key_3, curve_1)

        kvs.set_value_json_encoded(key_4, curve_2)
        kvs.set_value_json_encoded(key_5, curve_2)
        kvs.set_value_json_encoded(key_6, curve_2)

        classical_psha.compute_quantile_hazard_maps(self.job.job_id, sites,
            [0.25, 0.50, 0.75], self.imls, [0.10])

        # asserting imls have been produced for all poes and quantiles
        self.assertTrue(kvs.get_client().get(
            kvs.tokens.quantile_hazard_map_key(
                self.job_id, sites[0], 0.10, 0.25)))

        self.assertTrue(kvs.get_client().get(
            kvs.tokens.quantile_hazard_map_key(
                self.job_id, sites[0], 0.10, 0.50)))

        self.assertTrue(kvs.get_client().get(
            kvs.tokens.quantile_hazard_map_key(
                self.job_id, sites[0], 0.10, 0.75)))

        self.assertTrue(kvs.get_client().get(
            kvs.tokens.quantile_hazard_map_key(
                self.job_id, sites[1], 0.10, 0.25)))

        self.assertTrue(kvs.get_client().get(
            kvs.tokens.quantile_hazard_map_key(
                self.job_id, sites[1], 0.10, 0.50)))

        self.assertTrue(kvs.get_client().get(
            kvs.tokens.quantile_hazard_map_key(
                self.job_id, sites[1], 0.10, 0.75)))

    def _get_iml_at(self, site, poe):
        return kvs.get_value_json_decoded(
                kvs.tokens.mean_hazard_map_key(self.job_id, site, poe))

    def _run(self, poes, sites=None):
        if sites is None:
            sites = [self.site]

        classical_psha.compute_mean_hazard_maps(self.job.job_id, sites,
                                                self.imls, poes)

    def _no_stored_values_for(self, pattern):
        self.assertEqual([], get_pattern(pattern))

    def _store_curve_at(self, site, mean_curve):
        kvs.set_value_json_encoded(
                kvs.tokens.mean_hazard_curve_key(
                self.job_id, site), mean_curve)

    def _has_computed_IML_for_site(self, site, poe):
        self.assertTrue(kvs.get_client().get(kvs.tokens.mean_hazard_map_key(
            self.job_id, site, poe)))


class ParameterizeSitesTestCase(helpers.TestMixin, unittest.TestCase):
    """Tests relating to BasePSHAMixin.parameterize_sites()."""

    def setUp(self):
        self.params = dict(
            CALCULATION_MODE='Hazard',
            REFERENCE_VS30_VALUE=500,
            SADIGH_SITE_TYPE='Rock',
            REFERENCE_DEPTH_TO_2PT5KM_PER_SEC_PARAM='5.0',
            DEPTHTO1PT0KMPERSEC='33.33',
            VS30_TYPE='measured',
            SOURCE_MODEL_LOGIC_TREE_FILE_PATH=SIMPLE_FAULT_SRC_MODEL_LT,
            GMPE_LOGIC_TREE_FILE_PATH=SIMPLE_FAULT_GMPE_LT,
            BASE_PATH=SIMPLE_FAULT_BASE_PATH)

        self.job = self.create_job_with_mixin(
            self.params, opensha.ClassicalMixin)
        self.job_id = self.job.job_id

    def tearDown(self):
        self.unload_job_mixin()

    def test_all_mandatory_params_covered(self):
        """Make sure we add defaults for all mandatory hazard parameters."""
        # The mandatory parameters below must be set on each Java site object.
        hmps = HazardMandatoryParamsValidator.MANDATORY_PARAMS
        mandatory_params = set([PARAMS[p].java_name for p in hmps])

        # Parameterise a single site and see what we got.
        params_handled = set()
        [jsite] = self._mixin.parameterize_sites([shapes.Site(3.0, 3.0)])
        param_name_iter = jsite.getParameterNamesIterator()
        while True:
            try:
                params_handled.add(param_name_iter.next())
            except StopIteration:
                break

        self.assertTrue(
            mandatory_params.issubset(params_handled),
            "The following parameters have no defaults: %s" % (
                mandatory_params - params_handled))


class IMLTestCase(unittest.TestCase):
    """
    Tests that every Intensity Measure Type
    declared in ``openquake.db.models.OqParams.IMT_CHOICES``
    has a correct corresponding function
    in ``openquake.hazard.general.IML_SCALING`` mapping
    and is allowed to be the configuration parameter value
    for ``INTENSITY_MEASURE_TYPE``.
    """
    def test_scaling_definitions(self):
        from openquake.db.models import OqParams
        from openquake.job.params import ENUM_MAP
        from openquake.hazard.general import IML_SCALING
        enum_map_reversed = dict((val, key) for (key, val) in ENUM_MAP.items())
        imt_config_names = [enum_map_reversed[imt]
                            for (imt, imt_verbose) in OqParams.IMT_CHOICES
                            if imt in enum_map_reversed]
        self.assertEqual(set(IML_SCALING) - set(imt_config_names), set())
        self.assertEqual(set(imt_config_names), set(IML_SCALING))
        for imt in imt_config_names:
            self.assertTrue(callable(IML_SCALING[imt]))
            self.assertTrue(hasattr(self, 'test_imt_%s' % imt),
                            'please test imt %s' % imt)

    def _test_imt(self, imt, function):
        sample_imt = [1.2, 3.4, 5.6]
        double_array = hazard_general.get_iml_list(sample_imt, imt)
        actual_result = [val.value for val in double_array]
        expected_result = map(function, sample_imt)
        self.assertEqual(actual_result, expected_result)

    def test_imt_PGA(self):
        self._test_imt('PGA', numpy.log)

    def test_imt_SA(self):
        self._test_imt('SA', numpy.log)

    def test_imt_PGV(self):
        self._test_imt('PGV', numpy.log)

    def test_imt_PGD(self):
        self._test_imt('PGD', numpy.log)

    def test_imt_IA(self):
        self._test_imt('IA', numpy.log)

    def test_imt_RSD(self):
        self._test_imt('RSD', numpy.log)

    def test_imt_MMI(self):
        self._test_imt('MMI', lambda val: val)<|MERGE_RESOLUTION|>--- conflicted
+++ resolved
@@ -67,10 +67,7 @@
 SIMPLE_FAULT_BASE_PATH = os.path.abspath(
     helpers.demo_file('simple_fault_demo_hazard'))
 
-<<<<<<< HEAD
-
-class HazardEngineTestCase(helpers.TestMixin, unittest.TestCase):
-=======
+
 def get_pattern(regexp):
     """Get all the values whose keys satisfy the given regexp.
 
@@ -87,8 +84,7 @@
     return values
 
 
-class HazardEngineTestCase(unittest.TestCase):
->>>>>>> c8631097
+class HazardEngineTestCase(helpers.TestMixin, unittest.TestCase):
     """The Hazard Engine is a JPype-based wrapper around OpenSHA-lite.
     Most data returned from the engine is via the KVS."""
 
@@ -148,7 +144,8 @@
                             the_job.job_id, site, poe)
                         self.assertTrue(key in keys, "Missing key %s" % key)
 
-        def verify_quantile_haz_curves_stored_to_kvs(the_job, calculator, keys):
+        def verify_quantile_haz_curves_stored_to_kvs(the_job, calculator,
+                                                     keys):
             """ Make sure that the keys and non-empty values for quantile
             hazard curves have been written to KVS."""
 
@@ -648,7 +645,7 @@
                 hazard_curve_1, hazard_curve_2, hazard_curve_3,
                 hazard_curve_4, hazard_curve_5], 0.75)
 
-# TODO (ac): Check if this tolerance is enough
+        # TODO (ac): Check if this tolerance is enough
         self.assertTrue(numpy.allclose(
                 self.expected_curve, quantile_hazard_curve, atol=0.005))
 
