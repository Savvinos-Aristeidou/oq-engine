--- conflicted
+++ resolved
@@ -14,8 +14,5 @@
 from schema_unittest import *
 from classical_psha_based_unittest import *
 from memcached_unittest import *
-<<<<<<< HEAD
 from probabilistic_event_based_unittest import *
-=======
-from shapes_unittest import *
->>>>>>> 326e406e
+from shapes_unittest import *