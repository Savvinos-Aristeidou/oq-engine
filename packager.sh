--- conflicted
+++ resolved
@@ -284,11 +284,7 @@
 
     ssh $lxc_ip "sudo service postgresql restart"
     ssh $lxc_ip "set -e ; sudo su postgres -c \"cd oq-engine ; openquake/engine/bin/oq_create_db --yes --db-name=openquake2\""
-<<<<<<< HEAD
-    ssh $lxc_ip "set -e ; export PYTHONPATH=\"\$PWD/oq-engine:\$PWD/oq-hazardlib:\$PWD/oq-risklib:\$PWD/oq-commonlib\" ; cd oq-engine ; bin/openquake --upgrade-db --yes"
-=======
-    ssh $lxc_ip "set -e ; export PYTHONPATH=\"\$PWD/oq-engine:\$PWD/oq-nrmllib:\$PWD/oq-hazardlib:\$PWD/oq-risklib:\$PWD/oq-commonlib\" ; cd oq-engine ; bin/oq-engine --upgrade-db --yes"
->>>>>>> 11ada8dc
+    ssh $lxc_ip "set -e ; export PYTHONPATH=\"\$PWD/oq-engine:\$PWD/oq-hazardlib:\$PWD/oq-risklib:\$PWD/oq-commonlib\" ; cd oq-engine ; bin/oq-engine --upgrade-db --yes"
 
     # run celeryd daemon
     ssh $lxc_ip "export PYTHONPATH=\"\$PWD/oq-engine:\$PWD/oq-hazardlib:\$PWD/oq-risklib:\$PWD/oq-commonlib\" ; cd oq-engine ; celeryd >/tmp/celeryd.log 2>&1 3>&1 &"
