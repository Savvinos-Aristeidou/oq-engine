#!/bin/bash
<<<<<<< HEAD
#
# packager.sh  Copyright (c) 2014, GEM Foundation.
#
# OpenQuake is free software: you can redistribute it and/or modify it
# under the terms of the GNU Affero General Public License as published
# by the Free Software Foundation, either version 3 of the License, or
# (at your option) any later version.
#
# OpenQuake is distributed in the hope that it will be useful,
# but WITHOUT ANY WARRANTY; without even the implied warranty of
# MERCHANTABILITY or FITNESS FOR A PARTICULAR PURPOSE.  See the
# GNU General Public License for more details.
#
# You should have received a copy of the GNU Affero General Public License
# along with OpenQuake.  If not, see <http://www.gnu.org/licenses/>.

#
# DESCRIPTION
#
# packager.sh automates procedures to:
#  - test sources
#  - build Ubuntu package (official or development version)
#  - test Ubuntu package
#
# tests are performed inside linux containers (lxc) to achieve
# a good compromise between speed and isolation
#
# all lxc instances are ephemeral
#
# ephemeral containers are "clones" of a base container and have a
# temporary file system that reflects the contents of the base container
# but any modifications are stored in another overlayed
# file system (in-memory or disk)
#
if [ "$GEM_SET_DEBUG" = "true" ]; then
    export PS4='+${BASH_SOURCE}:${LINENO}:${FUNCNAME[0]}: '
=======
# export PS4='+${BASH_SOURCE}:${LINENO}:${FUNCNAME[0]}: '
if [ -n "$GEM_SET_DEBUG" -a "$GEM_SET_DEBUG" != "false" ]; then
>>>>>>> 7a800f2c
    set -x
fi
set -e
GEM_GIT_REPO="git://github.com/gem"
GEM_GIT_PACKAGE="oq-risklib"
GEM_GIT_DEPS="oq-hazardlib"
GEM_DEB_PACKAGE="python-${GEM_GIT_PACKAGE}"
GEM_DEB_SERIE="master"
if [ -z "$GEM_DEB_REPO" ]; then
    GEM_DEB_REPO="$HOME/gem_ubuntu_repo"
fi
if [ -z "$GEM_DEB_MONOTONE" ]; then
    GEM_DEB_MONOTONE="$HOME/monotone"
fi

GEM_BUILD_ROOT="build-deb"
GEM_BUILD_SRC="${GEM_BUILD_ROOT}/${GEM_DEB_PACKAGE}"

GEM_ALWAYS_YES=false

if [ "$GEM_EPHEM_CMD" = "" ]; then
    GEM_EPHEM_CMD="lxc-start-ephemeral"
fi
if [ "$GEM_EPHEM_NAME" = "" ]; then
    GEM_EPHEM_NAME="ubuntu-lxc-eph"
fi

if command -v lxc-shutdown &> /dev/null; then
    # Older lxc (< 1.0.0) with lxc-shutdown
    LXC_TERM="lxc-shutdown -t 10 -w"
    LXC_KILL="lxc-stop"
else
    # Newer lxc (>= 1.0.0) with lxc-stop only
    LXC_TERM="lxc-stop -t 10"
    LXC_KILL="lxc-stop -k"
fi

NL="
"
TB="	"

#
#  functions

#
#  sig_hand - manages cleanup if the build is aborted
#
sig_hand () {
    trap ERR
    echo "signal trapped"
    if [ "$lxc_name" != "" ]; then
        set +e
        scp "${lxc_ip}:ssh.log" "out_${BUILD_UBUVER}/ssh.history"
        echo "Destroying [$lxc_name] lxc"
        upper="$(mount | grep "${lxc_name}.*upperdir" | sed 's@.*upperdir=@@g;s@,.*@@g')"
        if [ -f "${upper}.dsk" ]; then
            loop_dev="$(sudo losetup -a | grep "(${upper}.dsk)$" | cut -d ':' -f1)"
        fi
        sudo $LXC_KILL -n $lxc_name
        sudo umount /var/lib/lxc/$lxc_name/rootfs
        sudo umount /var/lib/lxc/$lxc_name/ephemeralbind
        echo "$upper" | grep -q '^/tmp/'
        if [ $? -eq 0 ]; then
            sudo umount "$upper"
            sudo rm -r "$upper"
            if [ "$loop_dev" != "" ]; then
                sudo losetup -d "$loop_dev"
                if [ -f "${upper}.dsk" ]; then
                    sudo rm -f "${upper}.dsk"
                fi
            fi
        fi
        sudo lxc-destroy -n $lxc_name
    fi
    if [ -f /tmp/packager.eph.$$.log ]; then
        rm /tmp/packager.eph.$$.log
    fi
    exit 1
}


#
#  dep2var <dep> - converts in a proper way the name of a dependency to a variable name
#      <dep>    the name of the dependency
#
dep2var () {
    echo "$1" | sed 's/[-.]/_/g;s/\(.*\)/\U\1/g'
}

#
#  repo_id_get - retry git repo from local git remote command
repo_id_get () {
    local repo_name repo_line

    if ! repo_name="$(git rev-parse --abbrev-ref --symbolic-full-name @{u} 2>/dev/null)"; then
        repo_line="$(git remote -vv | grep "^origin[ ${TB}]" | grep '(fetch)$')"
        if [ -z "$repo_line" ]; then
            echo "no remote repository associated with the current branch, exit 1"
            exit 1
        fi
    else
        repo_name="$(echo "$repo_name" | sed 's@/.*@@g')"

        repo_line="$(git remote -vv | grep "^${repo_name}[ ${TB}].*(fetch)\$")"
    fi

    if echo "$repo_line" | grep -q '[0-9a-z_-\.]\+@[a-z0-9_-\.]\+:'; then
        repo_id="$(echo "$repo_line" | sed "s/^[^ ${TB}]\+[ ${TB}]\+[^ ${TB}@]\+@//g;s/.git[ ${TB}]\+(fetch)$/.git/g;s@/${GEM_GIT_PACKAGE}.git@@g;s@:@/@g")"
    else
        repo_id="$(echo "$repo_line" | sed "s/^[^ ${TB}]\+[ ${TB}]\+git:\/\///g;s/.git[ ${TB}]\+(fetch)$/.git/g;s@/${GEM_GIT_PACKAGE}.git@@g")"
    fi

    echo "$repo_id"
}

#
#  mksafedir <dname> - try to create a directory and rise an alert if it already exists
#      <dname>    name of the directory to create
#
mksafedir () {
    local dname

    dname="$1"
    if [ "$GEM_ALWAYS_YES" != "true" -a -d "$dname" ]; then
        echo "$dname already exists"
        echo "press Enter to continue or CTRL+C to abort"
        read a
    fi
    rm -rf $dname
    mkdir -p $dname
}

#
#  usage <exitcode> - show usage of the script
#      <exitcode>    value of exitcode
#
usage () {
    local ret

    ret=$1

    echo
    echo "USAGE:"
    echo "    $0 [<-s|--serie> <precise|trusty>] [-D|--development] [-S--sources_copy] [-B|--binaries] [-U|--unsigned] [-R|--repository]    build debian source package."
    echo "       if -s is present try to produce sources for a specific ubuntu version (precise or trusty),"
    echo "           (default precise)"
    echo "       if -S is present try to copy sources to <GEM_DEB_MONOTONE>/<BUILD_UBUVER>/source directory"
    echo "       if -B is present binary package is build too."
    echo "       if -R is present update the local repository to the new current package"
    echo "       if -D is present a package with self-computed version is produced."
    echo "       if -U is present no sign are perfomed using gpg key related to the mantainer."
    echo "    $0 pkgtest <branch-name>                    run packaging tests into an ubuntu lxc environment"
    echo "    $0 devtest <branch-name>                    run development tests into an ubuntu lxc environment"
    echo
    exit $ret
}

#
#  _wait_ssh <lxc_ip> - wait until the new lxc ssh daemon is ready
#      <lxc_ip>    the IP address of lxc instance
#
_wait_ssh () {
    local lxc_ip="$1"

    for i in $(seq 1 20); do
        if ssh $lxc_ip "echo begin"; then
            break
        fi
        sleep 2
    done
    if [ $i -eq 20 ]; then
        return 1
    fi
}

_pkgbuild_innervm_run () {
    local lxc_ip="$1"
    local DPBP_FLAG="$2"

    trap 'local LASTERR="$?" ; trap ERR ; (exit $LASTERR) ; return' ERR

    ssh $lxc_ip mkdir build-deb
    scp -r * $lxc_ip:build-deb
    gpg -a --export | ssh $lxc_ip "sudo apt-key add -"
    ssh $lxc_ip sudo apt-get update
    ssh $lxc_ip sudo apt-get -y install build-essential dpatch fakeroot devscripts equivs lintian quilt
    ssh $lxc_ip "sudo mk-build-deps --install --tool 'apt-get -y' build-deb/debian/control"

    ssh $lxc_ip "cd build-deb && dpkg-buildpackage $DPBP_FLAG"
    scp -r ${lxc_ip}:*.{tar.gz,deb,changes,dsc} ../

    return
}

#
#  _devtest_innervm_run <lxc_ip> <branch> - part of source test performed on lxc
#                     the following activities are performed:
#                     - extracts dependencies from oq-hazardlib debian/control
#                       files and install them
#                     - builds oq-hazardlib speedups
#                     - installs oq-engine sources on lxc
#                     - set up postgres
#                     - upgrade db
#                     - runs celeryd
#                     - runs tests
#                     - runs coverage
#                     - collects all tests output files from lxc
#
#      <lxc_ip>       the IP address of lxc instance
#      <branch>       name of the tested branch
#
_devtest_innervm_run () {
    local i old_ifs pkgs_list dep lxc_ip="$1" branch="$2"

    trap 'local LASTERR="$?" ; trap ERR ; (exit $LASTERR) ; return' ERR

    ssh $lxc_ip "rm -f ssh.log"

    ssh $lxc_ip "sudo apt-get update"
    ssh $lxc_ip "sudo apt-get -y upgrade"
    gpg -a --export | ssh $lxc_ip "sudo apt-key add -"
    # install package to manage repository properly
    ssh $lxc_ip "sudo apt-get install -y python-software-properties"

    # add custom packages
    ssh $lxc_ip mkdir -p "repo"
    scp -r ${GEM_DEB_REPO}/${BUILD_UBUVER}/custom_pkgs $lxc_ip:repo/custom_pkgs
    ssh $lxc_ip "sudo apt-add-repository \"deb file:/home/ubuntu/repo/custom_pkgs ./\""

    ssh $lxc_ip "sudo apt-get update"
    ssh $lxc_ip "sudo apt-get upgrade -y"

    old_ifs="$IFS"
    IFS=" "
    for dep in $GEM_GIT_DEPS; do
        # extract dependencies for source dependencies
        pkgs_list="$(deps_list "deprec" _jenkins_deps/$dep/debian/control)"
        ssh $lxc_ip "sudo apt-get install -y ${pkgs_list}"

        # install source dependencies
        cd _jenkins_deps/$dep
        git archive --prefix ${dep}/ HEAD | ssh $lxc_ip "tar xv"
        cd -
    done
    IFS="$old_ifs"

    # extract dependencies for this package
    pkgs_list="$(deps_list "all" debian/control)"
    ssh $lxc_ip "sudo apt-get install -y ${pkgs_list}"

    # build oq-hazardlib speedups and put in the right place
    ssh $lxc_ip "set -e
                 cd oq-hazardlib
                 python ./setup.py build
                 for i in \$(find build/ -name *.so); do
                     o=\"\$(echo \"\$i\" | sed 's@^[^/]\+/[^/]\+/@@g')\"
                     cp \$i \$o
                 done"

    # TODO: version check
    git archive --prefix ${GEM_GIT_PACKAGE}/ HEAD | ssh $lxc_ip "tar xv"

    if [ -z "$GEM_DEVTEST_SKIP_TESTS" ]; then
        if [ -n "$GEM_DEVTEST_SKIP_SLOW_TESTS" ]; then
            # skip slow tests
            skip_tests="!slow,"
        fi

        ssh $lxc_ip "export PYTHONPATH=\"\$PWD/oq-risklib:\$PWD/oq-hazardlib\" ;
                 cd $GEM_GIT_PACKAGE ;
                 nosetests -a '${skip_tests}' -v --with-doctest --with-coverage --cover-package=openquake.baselib --cover-package=openquake.risklib --cover-package=openquake.commonlib --with-xunit"
        scp "$lxc_ip:$GEM_GIT_PACKAGE/nosetests.xml" "out_${BUILD_UBUVER}/"
    else
        if [ -d $HOME/fake-data/$GEM_GIT_PACKAGE ]; then
            cp $HOME/fake-data/$GEM_GIT_PACKAGE/* "out_${BUILD_UBUVER}/"
        fi
    fi
    trap ERR

    return
}

#
#  _pkgtest_innervm_run <lxc_ip> <branch> - part of package test performed on lxc
#                     the following activities are performed:
#                     - adds local gpg key to apt keystore
#                     - copies 'oq-*' package repositories on lxc
#                     - adds repositories to apt sources on lxc
#                     - performs package tests (install, remove, reinstall ..)
#                     - set up postgres
#                     - upgrade db
#                     - runs celeryd
#                     - executes demos
#
#      <lxc_ip>    the IP address of lxc instance
#      <branch>    the name of the branch under test
#
_pkgtest_innervm_run () {
    local lxc_ip="$1" branch="$2" old_ifs from_dir

    trap 'local LASTERR="$?" ; trap ERR ; (exit $LASTERR) ; return' ERR

    ssh $lxc_ip "rm -f ssh.log"
    ssh $lxc_ip "sudo apt-get update"
    ssh $lxc_ip "sudo apt-get -y upgrade"
    gpg -a --export | ssh $lxc_ip "sudo apt-key add -"
    # install package to manage repository properly
    ssh $lxc_ip "sudo apt-get install -y python-software-properties"

    # create a remote "local repo" where place $GEM_DEB_PACKAGE package
    ssh $lxc_ip mkdir -p "repo/${GEM_DEB_PACKAGE}"
    scp ${GEM_BUILD_ROOT}/${GEM_DEB_PACKAGE}_*.deb ${GEM_BUILD_ROOT}/${GEM_DEB_PACKAGE}_*.changes \
        ${GEM_BUILD_ROOT}/${GEM_DEB_PACKAGE}_*.dsc ${GEM_BUILD_ROOT}/${GEM_DEB_PACKAGE}_*.tar.gz \
        ${GEM_BUILD_ROOT}/Packages* ${GEM_BUILD_ROOT}/Sources*  ${GEM_BUILD_ROOT}/Release* $lxc_ip:repo/${GEM_DEB_PACKAGE}
    ssh $lxc_ip "sudo apt-add-repository \"deb file:/home/ubuntu/repo/${GEM_DEB_PACKAGE} ./\""

    if [ -f _jenkins_deps_info ]; then
        source _jenkins_deps_info
    fi

    old_ifs="$IFS"
    IFS=" $NL"
    for dep in $GEM_GIT_DEPS; do
        var_pfx="$(dep2var "$dep")"
        var_repo="${var_pfx}_REPO"
        var_branch="${var_pfx}_BRANCH"
        var_commit="${var_pfx}_COMMIT"
        if [ "${!var_repo}" != "" ]; then
            dep_repo="${!var_repo}"
        else
            dep_repo="$GEM_GIT_REPO"
        fi
        if [ "${!var_branch}" != "" ]; then
            dep_branch="${!var_branch}"
        else
            dep_branch="master"
        fi

        if [ "$dep_repo" = "$GEM_GIT_REPO" -a "$dep_branch" = "master" ]; then
            GEM_DEB_SERIE="master"
        else
            GEM_DEB_SERIE="devel/$(echo "$dep_repo" | sed 's@^.*://@@g;s@/@__@g;s/\./-/g')__${dep_branch}"
        fi
        from_dir="${GEM_DEB_REPO}/${BUILD_UBUVER}/${GEM_DEB_SERIE}/python-${dep}.${!var_commit:0:7}"
        time_start="$(date +%s)"
        while true; do
            if scp -r "$from_dir" $lxc_ip:repo/python-${dep}; then
                break
            fi
            if [ "$dep_branch" = "$branch" ]; then
                # NOTE: currently we retry for 1 hour to get the correct dep version
                # if there is concordance between package and dependency branches
                time_cur="$(date +%s)"
                if [ $time_cur -gt $((time_start + 3600)) ]; then
                    return 1
                fi
                sleep 10
            else
                # NOTE: in the other case dep branch is 'master' and package branch isn't
                #       so we try to get the correct commit package and if it isn't yet built
                #       it fallback to the latest builded
                from_dir="$(ls -drt ${GEM_DEB_REPO}/${BUILD_UBUVER}/${GEM_DEB_SERIE}/python-${dep}*  | tail -n 1)"
                scp -r "$from_dir" $lxc_ip:repo/python-${dep}
                break
            fi
        done
        ssh $lxc_ip "sudo apt-add-repository \"deb file:/home/ubuntu/repo/python-${dep} ./\""
    done
    IFS="$old_ifs"

    # add custom packages
    scp -r ${GEM_DEB_REPO}/${BUILD_UBUVER}/custom_pkgs $lxc_ip:repo/custom_pkgs
    ssh $lxc_ip "sudo apt-add-repository \"deb file:/home/ubuntu/repo/custom_pkgs ./\""

    ssh $lxc_ip "sudo apt-get update"
    ssh $lxc_ip "sudo apt-get upgrade -y"

    # packaging related tests (install, remove, purge, install, reinstall)
    ssh $lxc_ip "sudo apt-get install -y ${GEM_DEB_PACKAGE}"
    ssh $lxc_ip "sudo apt-get remove -y ${GEM_DEB_PACKAGE}"
    ssh $lxc_ip "sudo apt-get install -y ${GEM_DEB_PACKAGE}"
    ssh $lxc_ip "sudo apt-get install --reinstall -y ${GEM_DEB_PACKAGE}"

    if [ -z "$GEM_PKGTEST_SKIP_DEMOS" ]; then
        # run selected risk demos
        ssh $lxc_ip "set -e; cd /usr/share/doc/python-oq-risklib/examples/demos
        echo 'running ClassicalPSHA...'
        oq-lite run ClassicalPSHA/job_hazard.ini,ClassicalPSHA/job_risk.ini
        echo 'running ScenarioDamage...'
        oq-lite run ScenarioDamage/job_hazard.ini,ScenarioDamage/job_risk.ini
        echo 'running ProbabilisticEventBased...'
        oq-lite run ProbabilisticEventBased/job_hazard.ini,ProbabilisticEventBased/job_risk.ini
        "
    fi

    scp -r "${lxc_ip}:/usr/share/doc/${GEM_DEB_PACKAGE}/changelog*" "out_${BUILD_UBUVER}/"
    scp -r "${lxc_ip}:/usr/share/doc/${GEM_DEB_PACKAGE}/README*" "out_${BUILD_UBUVER}/"

    trap ERR

    return
}

#
#  deps_list <listtype> <filename> - retrieve dependencies list from debian/control
#                                    to be able to install them without the package
#      listtype    inform deps_list which control lines use to get dependencies
#      filename    control file used for input
#
deps_list() {
    local old_ifs out_list skip i d listtype="$1" filename="$2"

    out_list=""
    if [ "$listtype" = "all" ]; then
        in_list="$(cat "$filename" | egrep '^Depends:|^Recommends:|Build-Depends:' | sed 's/^\(Build-\)\?Depends://g;s/^Recommends://g' | tr '\n' ',')"
    elif [  "$listtype" = "deprec" ]; then
        in_list="$(cat "$filename" | egrep '^Depends:|^Recommends:' | sed 's/^Depends://g;s/^Recommends://g' | tr '\n' ',')"
    elif [  "$listtype" = "build" ]; then
        in_list="$(cat "$filename" | egrep '^Depends:|^Build-Depends:' | sed 's/^\(Build-\)\?Depends://g' | tr '\n' ',')"
    else
        in_list="$(cat "$filename" | egrep "^Depends:" | sed 's/^Depends: //g')"
    fi

    old_ifs="$IFS"
    IFS=','
    for i in $in_list ; do
        item="$(echo "$i" |  sed 's/^ \+//g;s/ \+$//g')"
        pkg_name="$(echo "${item} " | cut -d ' ' -f 1)"
        pkg_vers="$(echo "${item} " | cut -d ' ' -f 2)"
        echo "[$pkg_name][$pkg_vers]" >&2
        if echo "$pkg_name" | grep -q "^\${" ; then
            continue
        fi
        skip=0
        for d in $(echo "$GEM_GIT_DEPS" | sed 's/ /,/g'); do
            if [ "$pkg_name" = "python-${d}" ]; then
                skip=1
                break
            fi
        done
        if [ $skip -eq 1 ]; then
            continue
        fi

        if [ "$out_list" = "" ]; then
            out_list="$pkg_name"
        else
            out_list="$out_list $pkg_name"
        fi
    done
    IFS="$old_ifs"

    echo "$out_list"

    return 0
}

#
#  _lxc_name_and_ip_get <filename> - retrieve name and ip of the runned ephemeral lxc and
#                                    put them into global vars "lxc_name" and "lxc_ip"
#      <filename>    file where lxc-start-ephemeral output is saved
#
_lxc_name_and_ip_get()
{
    local filename="$1" i e

    i=-1
    e=-1
    for i in $(seq 1 40); do
        sleep 2
        if grep -q "sudo lxc-console -n $GEM_EPHEM_NAME" $filename 2>&1 ; then
            lxc_name="$(grep "sudo lxc-console -n $GEM_EPHEM_NAME" $filename | grep -v '+ echo' | sed "s/.*sudo lxc-console -n \($GEM_EPHEM_NAME\)/\1/g")"
            for e in $(seq 1 40); do
                sleep 2
                if grep -q "$lxc_name" /var/lib/misc/dnsmasq*.leases ; then
                    lxc_ip="$(grep " $lxc_name " /var/lib/misc/dnsmasq*.leases | tail -n 1 | cut -d ' ' -f 3)"
                    break
                fi
            done
            break
        fi
    done
    if [ $i -eq 40 -o $e -eq 40 ]; then
        return 1
    fi
    echo "SUCCESSFULLY RUNNED $lxc_name ($lxc_ip)"

    return 0
}

deps_check_or_clone () {
    local dep="$1" repo="$2" branch="$3"
    local local_repo local_branch

    if [ -d _jenkins_deps/$dep ]; then
        cd _jenkins_deps/$dep
        local_repo="$(git remote -v | head -n 1 | sed 's/origin[ 	]\+//;s/ .*//g')"
        if [ "$local_repo" != "$repo" ]; then
            echo "Dependency $dep: cached repository version differs from required ('$local_repo' != '$repo')."
            exit 1
        fi
        local_branch="$(git branch 2>/dev/null | sed -e '/^[^*]/d' | sed -e 's/* \(.*\)/\1/')"
        if [ "$local_branch" != "$branch" ]; then
            echo "Dependency $dep: cached branch version differs from required ('$local_branch' != '$branch')."
            exit 1
        fi
        git clean -dfx
        cd -
    else
        git clone --depth=1 -b $branch $repo _jenkins_deps/$dep
    fi
}

#
#  devtest_run <branch> - main function of source test
#      <branch>    name of the tested branch
#
devtest_run () {
    local deps old_ifs branch="$1" branch_cur

    if [ ! -d "out_${BUILD_UBUVER}" ]; then
        mkdir "out_${BUILD_UBUVER}"
    fi

    if [ ! -d _jenkins_deps ]; then
        mkdir _jenkins_deps
    fi

    #
    #  dependencies repos
    #
    # in test sources different repositories and branches can be tested
    # consistently: for each openquake dependency it try to use
    # the same repository and the same branch OR the gem repository
    # and the same branch OR the gem repository and the "master" branch
    #
    repo_id="$(repo_id_get)"
    if [ "$repo_id" != "$GEM_GIT_REPO" ]; then
        repos="git://${repo_id} ${GEM_GIT_REPO}"
    else
        repos="${GEM_GIT_REPO}"
    fi
    old_ifs="$IFS"
    IFS=" "
    for dep in $GEM_GIT_DEPS; do
        found=0
        branch_cur="$branch"
        for repo in $repos; do
            # search of same branch in same repo or in GEM_GIT_REPO repo
            if git ls-remote --heads $repo/${dep}.git | grep -q "refs/heads/$branch_cur" ; then
                deps_check_or_clone "$dep" "$repo/${dep}.git" "$branch_cur"
                found=1
                break
            fi
        done
        # if not found it fallback in master branch of GEM_GIT_REPO repo
        if [ $found -eq 0 ]; then
            branch_cur="master"
            deps_check_or_clone "$dep" "$repo/${dep}.git" "$branch_cur"
        fi
        cd _jenkins_deps/$dep
        commit="$(git log -1 | grep '^commit' | sed 's/^commit //g')"
        cd -
        echo "dependency: $dep"
        echo "repo:       $repo"
        echo "branch:     $branch_cur"
        echo "commit:     $commit"
        echo
        var_pfx="$(dep2var "$dep")"
        if [ ! -f _jenkins_deps_info ]; then
            touch _jenkins_deps_info
        fi
        if grep -q "^${var_pfx}_COMMIT=" _jenkins_deps_info; then
            if ! grep -q "^${var_pfx}_COMMIT=$commit" _jenkins_deps_info; then
                echo "ERROR: $repo -> $branch_cur changed during test:"
                echo "before:"
                grep "^${var_pfx}_COMMIT=" _jenkins_deps_info
                echo "after:"
                echo "${var_pfx}_COMMIT=$commit"
                exit 1
            fi
        else
            echo "${var_pfx}_COMMIT=$commit" >> _jenkins_deps_info
            echo "${var_pfx}_REPO=$repo"     >> _jenkins_deps_info
            echo "${var_pfx}_BRANCH=$branch_cur" >> _jenkins_deps_info
        fi
    done
    IFS="$old_ifs"

    sudo echo
    sudo ${GEM_EPHEM_CMD} -o $GEM_EPHEM_NAME -d 2>&1 | tee /tmp/packager.eph.$$.log &
    _lxc_name_and_ip_get /tmp/packager.eph.$$.log

    _wait_ssh $lxc_ip

    set +e
    _devtest_innervm_run "$lxc_ip" "$branch"
    inner_ret=$?

    scp "${lxc_ip}:ssh.log" "out_${BUILD_UBUVER}/devtest.history"

    sudo $LXC_TERM -n $lxc_name
    set -e

    if [ -f /tmp/packager.eph.$$.log ]; then
        rm /tmp/packager.eph.$$.log
    fi

    return $inner_ret
}


#
#  pkgtest_run <branch> - main function of package test
#      <branch>    name of the tested branch
#
pkgtest_run () {
    local i e branch="$1" commit

    commit="$(git log --pretty='format:%h' -1)"

    if [ ! -d "out_${BUILD_UBUVER}" ]; then
        mkdir "out_${BUILD_UBUVER}"
    fi

    #
    #  run build of package
    if [ -d ${GEM_BUILD_ROOT} ]; then
        if [ ! -f ${GEM_BUILD_ROOT}/${GEM_DEB_PACKAGE}_*.deb ]; then
            echo "'${GEM_BUILD_ROOT}' directory already exists but .deb file package was not found"
            return 1
        fi
    else
        $0 $BUILD_FLAGS
    fi

    #
    #  prepare repo and install $GEM_DEB_PACKAGE package
    cd ${GEM_BUILD_ROOT}
    dpkg-scanpackages . /dev/null >Packages
    cat Packages | gzip -9c > Packages.gz
    dpkg-scansources . > Sources
    cat Sources | gzip > Sources.gz
    cat > Release <<EOF
Archive: $BUILD_UBUVER
Origin: Ubuntu
Label: Local Ubuntu ${BUILD_UBUVER^} Repository
Architecture: amd64
MD5Sum:
EOF
    printf ' '$(md5sum Packages | cut --delimiter=' ' --fields=1)' %16d Packages\n' \
        $(wc --bytes Packages | cut --delimiter=' ' --fields=1) >> Release
    printf ' '$(md5sum Packages.gz | cut --delimiter=' ' --fields=1)' %16d Packages.gz\n' \
        $(wc --bytes Packages.gz | cut --delimiter=' ' --fields=1) >> Release
    printf ' '$(md5sum Sources | cut --delimiter=' ' --fields=1)' %16d Sources\n' \
        $(wc --bytes Sources | cut --delimiter=' ' --fields=1) >> Release
    printf ' '$(md5sum Sources.gz | cut --delimiter=' ' --fields=1)' %16d Sources.gz\n' \
        $(wc --bytes Sources.gz | cut --delimiter=' ' --fields=1) >> Release
    gpg --armor --detach-sign --output Release.gpg Release
    cd -

    sudo echo
    sudo ${GEM_EPHEM_CMD} -o $GEM_EPHEM_NAME -d 2>&1 | tee /tmp/packager.eph.$$.log &
    _lxc_name_and_ip_get /tmp/packager.eph.$$.log

    _wait_ssh $lxc_ip

    set +e
    _pkgtest_innervm_run "$lxc_ip" "$branch"
    inner_ret=$?

    scp "${lxc_ip}:ssh.log" "out_${BUILD_UBUVER}/pkgtest.history"

    sudo $LXC_TERM -n $lxc_name
    set -e
    if [ -f /tmp/packager.eph.$$.log ]; then
        rm /tmp/packager.eph.$$.log
    fi
    if [ $inner_ret -ne 0 ]; then
        return $inner_ret
    fi

    #
    # in build Ubuntu package each branch package is saved in a separated
    # directory with a well known name syntax to be able to use
    # correct dependencies during the "test Ubuntu package" procedure
    #
    if [ $BUILD_REPOSITORY -eq 1 -a -d "${GEM_DEB_REPO}" ]; then
        if [ "$branch" != "" ]; then
            repo_id="$(repo_id_get)"
            if [ "git://$repo_id" != "$GEM_GIT_REPO" -o "$branch" != "master" ]; then
                CUSTOM_SERIE="devel/$(echo "$repo_id" | sed "s@/@__@g;s/\./-/g")__${branch}"
                if [ "$CUSTOM_SERIE" != "" ]; then
                    GEM_DEB_SERIE="$CUSTOM_SERIE"
                fi
            fi
        fi
        mkdir -p "${GEM_DEB_REPO}/${BUILD_UBUVER}/${GEM_DEB_SERIE}"
        repo_tmpdir="$(mktemp -d "${GEM_DEB_REPO}/${BUILD_UBUVER}/${GEM_DEB_SERIE}/${GEM_DEB_PACKAGE}.${commit}.XXXXXX")"

        # if the monotone directory exists and is the "gem" repo and is the "master" branch then ...
        if [ -d "${GEM_DEB_MONOTONE}/${BUILD_UBUVER}/binary" ]; then
            if [ "git://$repo_id" == "$GEM_GIT_REPO" -a "$branch" == "master" ]; then
                cp ${GEM_BUILD_ROOT}/${GEM_DEB_PACKAGE}_*.deb ${GEM_BUILD_ROOT}/${GEM_DEB_PACKAGE}_*.changes \
                    ${GEM_BUILD_ROOT}/${GEM_DEB_PACKAGE}_*.dsc ${GEM_BUILD_ROOT}/${GEM_DEB_PACKAGE}_*.tar.gz \
                    "${GEM_DEB_MONOTONE}/${BUILD_UBUVER}/binary"
                PKG_COMMIT="$(git rev-parse HEAD | cut -c 1-7)"
                grep '_COMMIT' _jenkins_deps_info \
                  | sed 's/\(^.*=[0-9a-f]\{7\}\).*/\1/g' \
                  > "${GEM_DEB_MONOTONE}/${BUILD_UBUVER}/${GEM_DEB_PACKAGE}_${PKG_COMMIT}_deps.txt"
            fi
        fi

        cp ${GEM_BUILD_ROOT}/${GEM_DEB_PACKAGE}_*.deb ${GEM_BUILD_ROOT}/${GEM_DEB_PACKAGE}_*.changes \
            ${GEM_BUILD_ROOT}/${GEM_DEB_PACKAGE}_*.dsc ${GEM_BUILD_ROOT}/${GEM_DEB_PACKAGE}_*.tar.gz \
            ${GEM_BUILD_ROOT}/Packages* ${GEM_BUILD_ROOT}/Sources* ${GEM_BUILD_ROOT}/Release* "${repo_tmpdir}"
        if [ "${GEM_DEB_REPO}/${BUILD_UBUVER}/${GEM_DEB_SERIE}/${GEM_DEB_PACKAGE}.${commit}" ]; then
            rm -rf "${GEM_DEB_REPO}/${BUILD_UBUVER}/${GEM_DEB_SERIE}/${GEM_DEB_PACKAGE}.${commit}"
        fi
        mv "${repo_tmpdir}" "${GEM_DEB_REPO}/${BUILD_UBUVER}/${GEM_DEB_SERIE}/${GEM_DEB_PACKAGE}.${commit}"
        echo "The package is saved here: ${GEM_DEB_REPO}/${BUILD_UBUVER}/${GEM_DEB_SERIE}/${GEM_DEB_PACKAGE}.${commit}"
    fi

    # TODO
    # app related tests (run demos)

    return 0
}

#
#  MAIN
#
BUILD_SOURCES_COPY=0
BUILD_BINARIES=0
BUILD_REPOSITORY=0
BUILD_DEVEL=0
BUILD_UNSIGN=0
BUILD_UBUVER_REFERENCE="precise"
BUILD_UBUVER="$BUILD_UBUVER_REFERENCE"
BUILD_ON_LXC=0
BUILD_FLAGS=""

trap sig_hand SIGINT SIGTERM
#  args management
while [ $# -gt 0 ]; do
    case $1 in
        -D|--development)
            BUILD_DEVEL=1
            if [ "$DEBFULLNAME" = "" -o "$DEBEMAIL" = "" ]; then
                echo
                echo "ERROR: set DEBFULLNAME and DEBEMAIL environment vars and run again the script"
                echo
                exit 1
            fi
            ;;
        -s|--serie)
            BUILD_UBUVER="$2"
            if [ "$BUILD_UBUVER" != "precise" -a "$BUILD_UBUVER" != "trusty" ]; then
                echo
                echo "ERROR: ubuntu version '$BUILD_UBUVER' not supported"
                echo
                exit 1
            fi
            BUILD_FLAGS="$BUILD_FLAGS $1"
            shift
            ;;
        -S|--sources_copy)
            BUILD_SOURCES_COPY=1
            ;;
        -B|--binaries)
            BUILD_BINARIES=1
            ;;
        -R|--repository)
            BUILD_REPOSITORY=1
            ;;
        -U|--unsigned)
            BUILD_UNSIGN=1
            ;;
        -L|--lxc_build)
            BUILD_ON_LXC=1
            ;;
        -h|--help)
            usage 0
            break
            ;;
        devtest)
            # Sed removes 'origin/' from the branch name
            devtest_run $(echo "$2" | sed 's@.*/@@g')
            exit $?
            break
            ;;
        pkgtest)
            # Sed removes 'origin/' from the branch name
            pkgtest_run $(echo "$2" | sed 's@.*/@@g')
            exit $?
            break
            ;;
        *)
            usage 1
            break
            ;;
    esac
    BUILD_FLAGS="$BUILD_FLAGS $1"
    shift
done

DPBP_FLAG=""
if [ $BUILD_BINARIES -eq 0 ]; then
    DPBP_FLAG="-S"
fi
if [ $BUILD_UNSIGN -eq 1 ]; then
    DPBP_FLAG="$DPBP_FLAG -us -uc"
fi

mksafedir "$GEM_BUILD_ROOT"
mksafedir "$GEM_BUILD_SRC"

git archive HEAD | (cd "$GEM_BUILD_SRC" ; tar xv)

# NOTE: if in the future we need modules we need to execute the following commands
#
# git submodule init
# git submodule update
##  "submodule foreach" vars: $name, $path, $sha1 and $toplevel:
# git submodule foreach "git archive HEAD | (cd \"\${toplevel}/${GEM_BUILD_SRC}/\$path\" ; tar xv ) "

#date
if [ -f gem_date_file ]; then
    dt="$(cat gem_date_file)"
else
    dt="$(date +%s)"
    echo "$dt" > gem_date_file
fi

cd "$GEM_BUILD_SRC"

# version info from openquake/risklib/__init__.py
ini_vers="$(cat openquake/risklib/__init__.py | sed -n "s/^__version__[  ]*=[    ]*['\"]\([^'\"]\+\)['\"].*/\1/gp")"
ini_maj="$(echo "$ini_vers" | sed -n 's/^\([0-9]\+\).*/\1/gp')"
ini_min="$(echo "$ini_vers" | sed -n 's/^[0-9]\+\.\([0-9]\+\).*/\1/gp')"
ini_bfx="$(echo "$ini_vers" | sed -n 's/^[0-9]\+\.[0-9]\+\.\([0-9]\+\).*/\1/gp')"
ini_suf="" # currently not included into the version array structure
# echo "ini [] [$ini_maj] [$ini_min] [$ini_bfx] [$ini_suf]"

# version info from debian/changelog
h="$(grep "^$GEM_DEB_PACKAGE" debian/changelog | head -n 1)"

# is it the first item of changelog ?
h_first="$(cat debian/changelog | head -n 1)"
h_is_first=0
if [ "$h" = "$h_first" ]; then
    h_is_first=1
fi

# pkg_vers="$(echo "$h" | cut -d ' ' -f 2 | cut -d '(' -f 2 | cut -d ')' -f 1 | sed -n 's/[-+].*//gp')"
pkg_name="$(echo "$h" | cut -d ' ' -f 1)"
pkg_vers="$(echo "$h" | cut -d ' ' -f 2 | cut -d '(' -f 2 | cut -d ')' -f 1)"
pkg_rest="$(echo "$h" | cut -d ' ' -f 3-)"
pkg_maj="$(echo "$pkg_vers" | sed -n 's/^\([0-9]\+\).*/\1/gp')"
pkg_min="$(echo "$pkg_vers" | sed -n 's/^[0-9]\+\.\([0-9]\+\).*/\1/gp')"
pkg_bfx="$(echo "$pkg_vers" | sed -n 's/^[0-9]\+\.[0-9]\+\.\([0-9]\+\).*/\1/gp')"
pkg_deb="$(echo "$pkg_vers" | sed -n 's/^[0-9]\+\.[0-9]\+\.[0-9]\+\(-[^+]\+\).*/\1/gp')"
pkg_suf="$(echo "$pkg_vers" | sed -n 's/^[0-9]\+\.[0-9]\+\.[0-9]\+-[^+]\+\(+.*\)/\1/gp')"
# echo "pkg [$pkg_vers] [$pkg_maj] [$pkg_min] [$pkg_bfx] [$pkg_deb] [$pkg_suf]"

if [ $BUILD_DEVEL -eq 1 ]; then
    hash="$(git log --pretty='format:%h' -1)"
    mv debian/changelog debian/changelog.orig
    cp debian/control debian/control.orig
    for dep in $GEM_GIT_DEPS; do
        sed -i "s/\(python-${dep}\) \(([<>= ]\+\)\([^)]\+\)\()\)/\1 \2\3${BUILD_UBUVER}01~dev0\4/g"  debian/control
    done

    if [ "$pkg_maj" = "$ini_maj" -a "$pkg_min" = "$ini_min" -a \
         "$pkg_bfx" = "$ini_bfx" -a "$pkg_deb" != "" ]; then
        deb_ct="$(echo "$pkg_deb" | sed 's/^-//g;s/~.*//g')"
        if [ $h_is_first -eq 1 ]; then
            pkg_deb="-$(( deb_ct ))"
        else
            pkg_deb="-$(( deb_ct + 1))"
        fi
    else
        pkg_maj="$ini_maj"
        pkg_min="$ini_min"
        pkg_bfx="$ini_bfx"
        pkg_deb="-0"
    fi

    (
      echo "$pkg_name (${pkg_maj}.${pkg_min}.${pkg_bfx}${pkg_deb}~${BUILD_UBUVER}01~dev${dt}+${hash}) ${BUILD_UBUVER}; urgency=low"
      echo
      echo "  [Automatic Script]"
      echo "  * Development version from $hash commit"
      echo
      cat debian/changelog.orig | sed -n "/^$GEM_DEB_PACKAGE/q;p"
      echo " -- $DEBFULLNAME <$DEBEMAIL>  $(date -d@$dt -R)"
      echo
    )  > debian/changelog
    cat debian/changelog.orig | sed -n "/^$GEM_DEB_PACKAGE/,\$ p" >> debian/changelog
    rm debian/changelog.orig
else
    cp debian/changelog debian/changelog.orig
    cat debian/changelog.orig | sed "1 s/${BUILD_UBUVER_REFERENCE}/${BUILD_UBUVER}/g" > debian/changelog
    rm debian/changelog.orig
fi

if [  "$ini_maj" != "$pkg_maj" -o \
      "$ini_min" != "$pkg_min" -o \
      "$ini_bfx" != "$pkg_bfx" ]; then
    echo
    echo "Versions are not aligned"
    echo "    init:  ${ini_maj}.${ini_min}.${ini_bfx}"
    echo "    pkg:   ${pkg_maj}.${pkg_min}.${pkg_bfx}"
    echo
    echo "press [enter] to continue, [ctrl+c] to abort"
    read a
fi

# the following unexecuted block of code is a flag to identify where and how modifications can
# be performed from sources to package
if [ 0 -eq 1 ]; then
    sed -i "s/^\([ 	]*\)[^)]*\()  # release date .*\)/\1${dt}\2/g" openquake/__init__.py

    # mods pre-packaging
    mv LICENSE         openquake
    mv README.md       openquake/README
    mv celeryconfig.py openquake
    mv openquake.cfg   openquake

    mv bin/openquake   bin/oqscript.py
    mv bin             openquake/bin

    rm -rf $(find demos -mindepth 1 -maxdepth 1 | egrep -v 'demos/simple_fault_demo_hazard|demos/event_based_hazard|demos/_site_model')
fi

if [ $BUILD_ON_LXC -eq 1 ]; then
    sudo ${GEM_EPHEM_CMD} -o $GEM_EPHEM_NAME -d 2>&1 | tee /tmp/packager.eph.$$.log &
    _lxc_name_and_ip_get /tmp/packager.eph.$$.log
    _wait_ssh $lxc_ip

    set +e
    _pkgbuild_innervm_run $lxc_ip $DPBP_FLAG
    inner_ret=$?
    sudo $LXC_TERM -n $lxc_name
    set -e
    if [ -f /tmp/packager.eph.$$.log ]; then
        rm /tmp/packager.eph.$$.log
    fi
    if [ $inner_ret -ne 0 ]; then
        exit $inner_ret
    fi
else
    dpkg-buildpackage $DPBP_FLAG
fi
cd -

# if the monotone directory exists and is the "gem" repo and is the "master" branch then ...
if [ -d "${GEM_DEB_MONOTONE}/${BUILD_UBUVER}/source" -a $BUILD_SOURCES_COPY -eq 1 ]; then
    cp ${GEM_BUILD_ROOT}/${GEM_DEB_PACKAGE}_*.changes \
        ${GEM_BUILD_ROOT}/${GEM_DEB_PACKAGE}_*.dsc ${GEM_BUILD_ROOT}/${GEM_DEB_PACKAGE}_*.tar.gz \
        "${GEM_DEB_MONOTONE}/${BUILD_UBUVER}/source"
fi

if [ $BUILD_DEVEL -ne 1 ]; then
    exit 0
fi

#
# DEVEL EXTRACTION OF SOURCES
if [ -z "$GEM_SRC_PKG" ]; then
    echo "env var GEM_SRC_PKG not set, exit"
    exit 0
fi
GEM_BUILD_PKG="${GEM_SRC_PKG}/pkg"
mksafedir "$GEM_BUILD_PKG"
GEM_BUILD_EXTR="${GEM_SRC_PKG}/extr"
mksafedir "$GEM_BUILD_EXTR"
cp  ${GEM_BUILD_ROOT}/${GEM_DEB_PACKAGE}_*.deb  $GEM_BUILD_PKG
cd "$GEM_BUILD_EXTR"
dpkg -x $GEM_BUILD_PKG/${GEM_DEB_PACKAGE}_*.deb .
dpkg -e $GEM_BUILD_PKG/${GEM_DEB_PACKAGE}_*.deb<|MERGE_RESOLUTION|>--- conflicted
+++ resolved
@@ -1,5 +1,4 @@
 #!/bin/bash
-<<<<<<< HEAD
 #
 # packager.sh  Copyright (c) 2014, GEM Foundation.
 #
@@ -34,12 +33,8 @@
 # but any modifications are stored in another overlayed
 # file system (in-memory or disk)
 #
-if [ "$GEM_SET_DEBUG" = "true" ]; then
+if [ -n "$GEM_SET_DEBUG" -a "$GEM_SET_DEBUG" != "false" ]; then
     export PS4='+${BASH_SOURCE}:${LINENO}:${FUNCNAME[0]}: '
-=======
-# export PS4='+${BASH_SOURCE}:${LINENO}:${FUNCNAME[0]}: '
-if [ -n "$GEM_SET_DEBUG" -a "$GEM_SET_DEBUG" != "false" ]; then
->>>>>>> 7a800f2c
     set -x
 fi
 set -e
