--- conflicted
+++ resolved
@@ -1,9 +1,6 @@
   [Michele Simionato]
-<<<<<<< HEAD
   * Fixed a bug while exporting realizations.csv for scenario calculations
-=======
   * Added `webapi.calc_timeout` configuration parameter
->>>>>>> a0f56128
   * Reduced `conditioned_gmfs_gb` to 8 GB by default
   * Parallelized `get_mean_covs` when conditioning the GMFs
 
