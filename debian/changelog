--- conflicted
+++ resolved
@@ -1,12 +1,9 @@
   [Michele Simionato]
-<<<<<<< HEAD
   * Made it possible to specify the `filter_distance` in the `job.ini`
-=======
   * Optimized the SiteCollection class and doubled the speed of distance
     calculations in most continental scale calculations
   * Fixed an ordering bug in event based risk from GMFs when using a
     vulnerability function with PMF
->>>>>>> d5bb6e08
   * Replaced Rtree with KDtree except in the source filtering
   * Parallelized the source prefiltering
   * Removed the tiling feature from the classical calculator
