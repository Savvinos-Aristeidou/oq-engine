--- conflicted
+++ resolved
@@ -1,9 +1,6 @@
   [Michele Simionato]
-<<<<<<< HEAD
   * Relaxed the tolerance so that the tests pass on Mac OS X
-=======
   * Implemented csv exporter for the ruptures
->>>>>>> aa52481e
   * Optimized the epsilon generation in the ebrisk calculator for
     asset_correlation=0
   * Improved the performance of the scenario risk calculators
