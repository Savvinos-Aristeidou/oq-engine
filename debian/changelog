--- conflicted
+++ resolved
@@ -1,7 +1,6 @@
   [Michele Simionato]
-<<<<<<< HEAD
   * Fixed `oq reset` to work in multi-user mode
-=======
+
   * Supported equivalent epicentral distance with a `reqv_hdf5` file
   * Fixed the risk from ShakeMap feature in the case of missing IMTs
   * Changed the way gmf_data/indices and ruptures are stored
@@ -44,7 +43,6 @@
   * Made the loss curves and maps outputs from an event based risk calculation
     visible to the engine and the WebUI (only the stats)
   * Added a check on duplicated branchIDs in GMPE logic trees
->>>>>>> eb959e80
 
   [Daniele Viganò]
   * Fixed a bug when reading exposure with utf8 names on systems with non-utf8
