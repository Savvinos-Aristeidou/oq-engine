--- conflicted
+++ resolved
@@ -3,21 +3,14 @@
    weighted mean of the epistemic uncertainty adjustment factor
 
   [Nick Ackerley]
-<<<<<<< HEAD
-  * Give more feedback in error messages on validation.
+  * Implemented GMPE of Raghukanth & Iyengar (2007) for stable continental
+    regions of peninsular India.
   * Implemented GMPE of Nath (2012) for anomalous interface subduction in the
     intraplate margin of the Shillong plateau in India.
-  * Implemented GMPE of Sharma et al. (2009) for active shallow crust of
-    Indian Himalayas.
-  * Implemented GMPE of Gupta (2010) for Indo-Burmese intraslab subduction.
-=======
-  * Implemented GMPE of Raghukanth & Iyengar (2007) for stable continental
-    regions of peninsular India.
   * Implemented GMPE of Gupta (2010) for Indo-Burmese intraslab subduction.
   * Implemented GMPE of Sharma et al. (2009) for active shallow crust of
     Indian Himalayas.
   * Give more feedback in error messages on validation.
->>>>>>> b5313717
 
   [Michele Simionato]
   * Added a .weight property to sources, as well as a .num_ruptures attribute
