--- conflicted
+++ resolved
@@ -1,10 +1,5 @@
-<<<<<<< HEAD
-  [Enrico Abcede, Francis Bernales]
-  * Implemented Campbell and Bozorgnia (2019) IA and CAV to campbell_bozorgnia_2014
-=======
   [Michele Simionato, Christopher Brooks]
   * Internal: added a function for filtering sites around a rupture
->>>>>>> ac228353
 
   [Michele Simionato]
   * Internal: added method GsimLogicTree.to_node
