--- conflicted
+++ resolved
@@ -237,13 +237,8 @@
 
 -- simple source view, needed for Opengeo server integration
 CREATE VIEW pshai.simple_source (
-<<<<<<< HEAD
     id, owner_id, input_id, gid, name, description, si_type, tectonic_region,
     rake, simple_fault, fault_outline) AS
-=======
-    id, owner_id, gid, name, description, si_type, tectonic_region, rake,
-    edge, fault_outline) AS
->>>>>>> ea66aaf1
 SELECT
     src.id, src.owner_id, src.input_id, src.gid, src.name, src.description,
     src.si_type, src.tectonic_region, src.rake, sfault.edge, sfault.outline
@@ -256,13 +251,8 @@
 
 -- simple rupture view, needed for Opengeo server integration
 CREATE VIEW pshai.simple_rupture (
-<<<<<<< HEAD
     id, owner_id, input_id, gid, name, description, si_type, tectonic_region,
-    rake, simple_fault, fault_outline) AS
-=======
-    id, owner_id, gid, name, description, si_type, tectonic_region, rake,
-    magnitude, magnitude_type, edge, fault_outline) AS
->>>>>>> ea66aaf1
+    rake, magnitude, magnitude_type, edge, fault_outline) AS
 SELECT
     rup.id, rup.owner_id, rup.input_id, rup.gid, rup.name, rup.description,
     rup.si_type, rup.tectonic_region, rup.rake, rup.magnitude,
@@ -325,13 +315,8 @@
 
 -- complex rupture view, needed for Opengeo server integration
 CREATE VIEW pshai.complex_rupture (
-<<<<<<< HEAD
     id, owner_id, input_id, gid, name, description, si_type, tectonic_region,
-    rake, top_edge, bottom_edge, fault_outline) AS
-=======
-    id, owner_id, gid, name, description, si_type, tectonic_region, rake,
-    magnitude, magnitude_type, top_edge, bottom_edge, fault_outline) AS
->>>>>>> ea66aaf1
+    rake, magnitude, magnitude_type, top_edge, bottom_edge, fault_outline) AS
 SELECT
     rup.id, rup.owner_id, rup.input_id, rup.gid, rup.name, rup.description,
     rup.si_type, rup.tectonic_region, rup.rake, rup.magnitude,
