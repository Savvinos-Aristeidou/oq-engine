--- conflicted
+++ resolved
@@ -99,12 +99,8 @@
         run: |
           pip install -U pip
           pip install -r ./requirements-py38-linux64.txt
-<<<<<<< HEAD
-          pip install pydata-sphinx-theme
+          pip install sphinx==6.2 pydata-sphinx-theme
           pip install --upgrade myst-parser
-=======
-          pip install sphinx==6.2 pydata-sphinx-theme
->>>>>>> 9c22926e
       - name: Install oq engine
         run: |
           pip install -e .[dev]
