--- conflicted
+++ resolved
@@ -133,12 +133,8 @@
           sleep 10
           cd D:\a\oq-engine\oq-engine
           set OQ_APPLICATION_MODE=public
-<<<<<<< HEAD
-          python .\openquake\server\manage.py test tests.test_public_mode
-=======
           # -v 2 also logs the test names
-          .\openquake\server\manage.py test -v 2 tests.test_public_mode
->>>>>>> a9c61644
+          python .\openquake\server\manage.py test -v 2 tests.test_public_mode
 
       - name: Run tests for the engine server in read-only mode to test installation
         if: always()
@@ -149,12 +145,8 @@
           sleep 10
           cd D:\a\oq-engine\oq-engine
           set OQ_APPLICATION_MODE=read_only
-<<<<<<< HEAD
-          python .\openquake\server\manage.py test tests.test_read_only_mode
-=======
           # -v 2 also logs the test names
-          .\openquake\server\manage.py test -v 2 tests.test_read_only_mode
->>>>>>> a9c61644
+          python .\openquake\server\manage.py test -v 2 tests.test_read_only_mode
 
       - name: Run tests for the engine server in aelo mode to test installation
         if: always()
@@ -166,9 +158,5 @@
           cd D:\a\oq-engine\oq-engine
           set OQ_APPLICATION_MODE=aelo
           set OQ_CONFIG_FILE=openquake/server/tests/data/openquake.cfg
-<<<<<<< HEAD
-          python .\openquake\server\manage.py test tests.test_aelo_mode
-=======
           # -v 2 also logs the test names
-          .\openquake\server\manage.py test -v 2 tests.test_aelo_mode
->>>>>>> a9c61644
+          python .\openquake\server\manage.py test -v 2 tests.test_aelo_mode