--- conflicted
+++ resolved
@@ -26,11 +26,7 @@
 3. "devel" installation on $HOME/openquake from the engine repository
 
 To disinstall use the --remove flag, which remove the services and the
-<<<<<<< HEAD
-directories /opt/openquake/engine or $HOME/openquake.
-=======
 directories /opt/openquake/venv or $HOME/openquake.
->>>>>>> 58ead3b2
 The calculations will NOT be removed since they live in
 /opt/openquake/oqdata or $HOME/oqdata.
 You have to remove the data directories manually, if you so wish.
@@ -68,11 +64,7 @@
     """
     Parameters for a server installation (with root permissions)
     """
-<<<<<<< HEAD
-    VENV = '/opt/openquake/engine'
-=======
     VENV = '/opt/openquake/venv'
->>>>>>> 58ead3b2
     CFG = os.path.join(VENV, 'openquake.cfg')
     OQ = '/usr/bin/oq'
     OQL = ['sudo', '-H', '-u', 'openquake', OQ]
@@ -82,11 +74,7 @@
     CONFIG = '''[dbserver]
     port = %d
     file = %s
-<<<<<<< HEAD
-    shared_dir = /opt/openquake/oqdata
-=======
     shared_dir = /opt/openquake
->>>>>>> 58ead3b2
     ''' % (DBPORT, DBPATH)
 
     @classmethod
@@ -103,11 +91,7 @@
     """
     Parameters for a development on server installation (with root permissions)
     """
-<<<<<<< HEAD
-    VENV = '/opt/openquake/engine'
-=======
     VENV = '/opt/openquake/venv'
->>>>>>> 58ead3b2
     CFG = os.path.join(VENV, 'openquake.cfg')
     OQ = '/usr/bin/oq'
     OQL = ['sudo', '-H', '-u', 'openquake', OQ]
@@ -117,11 +101,7 @@
     CONFIG = '''[dbserver]
     port = %d
     file = %s
-<<<<<<< HEAD
     shared_dir = /opt/openquake/oqdata
-=======
-    shared_dir = /opt/openquake
->>>>>>> 58ead3b2
     ''' % (DBPORT, DBPATH)
     exit = server.exit
 
@@ -179,11 +159,7 @@
 Group=openquake
 Environment=
 WorkingDirectory={OQDATA}
-<<<<<<< HEAD
-ExecStart=/opt/openquake/engine/bin/oq {service} start
-=======
 ExecStart=/opt/openquake/venv/bin/oq {service} start
->>>>>>> 58ead3b2
 Restart=always
 RestartSec=30
 KillMode=control-group
