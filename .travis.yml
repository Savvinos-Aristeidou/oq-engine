--- conflicted
+++ resolved
@@ -41,14 +41,9 @@
         # Upload oqdata.zip to http://artifacts.openquake.org/travis/ only if
         # the commit message includes a [demos] tag at the end or branch is master
         - if echo "$TRAVIS_COMMIT_MESSAGE" | grep -q '\[demos\]' || test "$BRANCH" == "master"; then
-<<<<<<< HEAD
             pip install dask distributed &&
-            OQ_DISTRIBUTE=dask time bin/run-demos.sh $TRAVIS_BUILD_DIR/demos &&
-            bin/check_demos && oq dbserver stop &&
-=======
-            OQ_DISTRIBUTE=zmq time bin/run-demos.sh $TRAVIS_BUILD_DIR/demos &&
+            OQ_DISTRIBUTE=zmq bin/run-demos.sh $TRAVIS_BUILD_DIR/demos &&
             oq dbserver stop &&
->>>>>>> d325d2ad
             oq dump /tmp/oqdata.zip &&
             oq restore /tmp/oqdata.zip /tmp/oqdata &&
             helpers/zipdemos.sh $(pwd)/demos &&
